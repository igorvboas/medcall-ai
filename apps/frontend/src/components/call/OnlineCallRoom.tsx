--- conflicted
+++ resolved
@@ -171,14 +171,9 @@
 
       // Conectar ao gateway WebSocket
       const gatewayUrl = process.env.NEXT_PUBLIC_GATEWAY_URL || 'ws://localhost:3001';
-<<<<<<< HEAD
-      
-      socketInstance = io(gatewayUrl, {
-=======
       const wsUrl = gatewayUrl.replace(/^https?:\/\//, 'wss://').replace(/^http:\/\//, 'ws://');
       
       socketInstance = io(wsUrl, {
->>>>>>> 43a11c72
         transports: ['websocket'],
         timeout: 10000
       });
