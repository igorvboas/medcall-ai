'use client';

import { useState, useEffect, useRef } from 'react';
import { useNotifications } from '@/components/shared/NotificationSystem';
<<<<<<< HEAD
import { X, Save, User, Mail, Phone, MapPin, Calendar, FileText, AlertTriangle, Upload, Trash2, Camera, Loader2 } from 'lucide-react';
=======
import { X, Save, User, Mail, Phone, MapPin, FileText, AlertTriangle, Upload, Trash2 } from 'lucide-react';
>>>>>>> 9f789a67
import { AvatarUpload } from '@/components/shared/AvatarUpload';
import { supabase } from '@/lib/supabase';
import Image from 'next/image';
import './PatientForm.css';

// Tipos locais para pacientes - apenas campos da tabela patients
interface Patient {
  id: string;
  doctor_id: string;
  name: string;
  email?: string;
  phone?: string;
  city?: string;
  state?: string;
  birth_date?: string;
  gender?: 'M' | 'F' | 'O';
  cpf?: string;
  address?: string;
  emergency_contact?: string;
  emergency_phone?: string;
  medical_history?: string;
  allergies?: string;
  current_medications?: string;
  profile_pic?: string | null;
  status: 'active' | 'inactive' | 'archived';
  created_at: string;
  updated_at: string;
}

interface CreatePatientData {
  name: string;
  email?: string;
  phone?: string;
  city?: string;
  state?: string;
  birth_date?: string;
  gender?: 'M' | 'F' | 'O';
  cpf?: string;
  address?: string;
  emergency_contact?: string;
  emergency_phone?: string;
  medical_history?: string;
  allergies?: string;
  current_medications?: string;
  status?: 'active' | 'inactive' | 'archived';
  profile_pic?: string;
}

interface PatientFormProps {
  patient?: Patient;
  onSubmit: (data: CreatePatientData) => void;
  onCancel: () => void;
  title: string;
}

export function PatientForm({ patient, onSubmit, onCancel, title }: PatientFormProps) {
<<<<<<< HEAD
  const { showError, showWarning, showSuccess } = useNotifications();
=======
  const { showError } = useNotifications();
>>>>>>> 9f789a67
  const [formData, setFormData] = useState<CreatePatientData>({
    name: '',
    email: '',
    phone: '',
    city: '',
    state: '',
    birth_date: '',
    gender: undefined,
    cpf: '',
    address: '',
    emergency_contact: '',
    emergency_phone: '',
    medical_history: '',
    allergies: '',
    current_medications: '',
    status: 'active',
  });

  const [errors, setErrors] = useState<Partial<CreatePatientData>>({});
  const [isSubmitting, setIsSubmitting] = useState(false);
  const [medicalFiles, setMedicalFiles] = useState<Array<{ id: string; name: string; url: string; file?: File }>>([]);
  const [uploadingFiles, setUploadingFiles] = useState<string[]>([]);
  const fileInputRef = useRef<HTMLInputElement>(null);
  
  // Estados para upload de foto
  const [profilePicUrl, setProfilePicUrl] = useState<string | null>(patient?.profile_pic || null);
  const [uploadingImage, setUploadingImage] = useState(false);
  const [imagePreview, setImagePreview] = useState<string | null>(patient?.profile_pic || null);
  const [selectedImageFile, setSelectedImageFile] = useState<File | null>(null);
  const imageInputRef = useRef<HTMLInputElement>(null);

  // Preencher formulário se estiver editando
  useEffect(() => {
    if (patient) {
      setFormData({
        name: patient.name,
        email: patient.email || '',
        phone: patient.phone || '',
        city: patient.city || '',
        state: patient.state || '',
        birth_date: patient.birth_date || '',
        gender: patient.gender,
        cpf: patient.cpf || '',
        address: patient.address || '',
        emergency_contact: patient.emergency_contact || '',
        emergency_phone: patient.emergency_phone || '',
        medical_history: patient.medical_history || '',
        allergies: patient.allergies || '',
        current_medications: patient.current_medications || '',
        status: patient.status,
      });
      setProfilePicUrl(patient.profile_pic || null);
      setImagePreview(patient.profile_pic || null);
    }
  }, [patient]);

  // Validação do formulário
  const validateForm = (): boolean => {
    const newErrors: Partial<CreatePatientData> = {};

    if (!formData.name.trim()) {
      newErrors.name = 'Nome é obrigatório';
    }

    if (formData.email && !/^[^\s@]+@[^\s@]+\.[^\s@]+$/.test(formData.email)) {
      newErrors.email = 'Email inválido';
    }

    if (formData.cpf && !/^\d{3}\.\d{3}\.\d{3}-\d{2}$/.test(formData.cpf)) {
      newErrors.cpf = 'CPF inválido (formato: 000.000.000-00)';
    }

    if (formData.birth_date) {
      const birthDate = new Date(formData.birth_date);
      const today = new Date();
      if (birthDate > today) {
        newErrors.birth_date = 'Data de nascimento não pode ser futura';
      }
    }

    setErrors(newErrors);
    return Object.keys(newErrors).length === 0;
  };

  // Manipular mudanças nos campos
  const handleChange = (field: keyof CreatePatientData, value: string) => {
    setFormData(prev => ({ ...prev, [field]: value }));
    
    // Limpar erro do campo quando usuário começar a digitar
    if (errors[field]) {
      setErrors(prev => ({ ...prev, [field]: undefined }));
    }
  };

  // Manipular envio do formulário
  const handleSubmit = async (e: React.FormEvent) => {
    e.preventDefault();
    
    if (!validateForm()) {
      return;
    }

    setIsSubmitting(true);
    
    try {
      // Se houver imagem selecionada mas ainda não foi feito upload, fazer upload agora
      let finalProfilePicUrl = profilePicUrl;
      if (selectedImageFile && !profilePicUrl) {
        // Fazer upload da imagem antes de criar o paciente
        const fileExt = selectedImageFile.name.split('.').pop();
        const timestamp = Date.now();
        const randomString = Math.random().toString(36).substring(2, 15);
        const fileName = `temp_paciente_${timestamp}_${randomString}.${fileExt}`;
        const filePath = `pacientes/temp/${fileName}`;

        const { error: uploadError, data } = await supabase.storage
          .from('profile_pics')
          .upload(filePath, selectedImageFile, {
            cacheControl: '3600',
            upsert: false
          });

        if (uploadError) {
          throw new Error(`Erro ao fazer upload da imagem: ${uploadError.message}`);
        }

        const { data: { publicUrl } } = supabase.storage
          .from('profile_pics')
          .getPublicUrl(filePath);

        finalProfilePicUrl = publicUrl;
      }

      // Limpar campos vazios antes de enviar
      const cleanedData: CreatePatientData = {
        name: formData.name,
        ...Object.fromEntries(
          Object.entries(formData).filter(([key, value]) => 
            key !== 'name' && value !== '' && value !== undefined && value !== null
          )
        ),
        profile_pic: finalProfilePicUrl || undefined
      } as CreatePatientData;
      
      console.log('📋 Dados do formulário antes do envio:', formData);
      console.log('🧹 Dados limpos para envio:', cleanedData);
      
      onSubmit(cleanedData);
    } catch (error) {
      console.error('Erro ao submeter formulário:', error);
    } finally {
      setIsSubmitting(false);
    }
  };

  // Formatar CPF
  const formatCPF = (value: string) => {
    const numbers = value.replace(/\D/g, '');
    return numbers.replace(/(\d{3})(\d{3})(\d{3})(\d{2})/, '$1.$2.$3-$4');
  };

  // Formatar telefone
  const formatPhone = (value: string) => {
    const numbers = value.replace(/\D/g, '');
    if (numbers.length <= 10) {
      return numbers.replace(/(\d{2})(\d{4})(\d{4})/, '($1) $2-$3');
    } else {
      return numbers.replace(/(\d{2})(\d{5})(\d{4})/, '($1) $2-$3');
    }
  };

  // Manipular seleção de arquivos
  const handleFileSelect = async (event: React.ChangeEvent<HTMLInputElement>) => {
    const files = event.target.files;
    if (!files || files.length === 0) return;

    Array.from(files).forEach(async (file) => {
      // Validar tamanho (máximo 10MB)
      const maxSize = 10 * 1024 * 1024;
      if (file.size > maxSize) {
        showError(`O arquivo ${file.name} excede o tamanho máximo de 10MB`, 'Arquivo Muito Grande');
        return;
      }

      // Validar tipo
      const allowedTypes = ['application/pdf', 'image/jpeg', 'image/png', 'image/jpg', 'application/msword', 'application/vnd.openxmlformats-officedocument.wordprocessingml.document'];
      if (!allowedTypes.includes(file.type)) {
        showError(`O arquivo ${file.name} não é um tipo permitido. Use PDF, DOC, DOCX, JPG ou PNG`, 'Tipo de Arquivo Inválido');
        return;
      }

      const fileId = Math.random().toString(36).substr(2, 9);
      setUploadingFiles(prev => [...prev, fileId]);

      try {
        // Se estiver editando um paciente, fazer upload para o Supabase
        if (patient?.id) {
          const fileExt = file.name.split('.').pop();
          const fileName = `paciente_${patient.id}_historico_${Date.now()}.${fileExt}`;
          const filePath = `pacientes/historicos/${fileName}`;

          const { error: uploadError } = await supabase.storage
            .from('medical_files')
            .upload(filePath, file, {
              cacheControl: '3600',
              upsert: false
            });

          if (uploadError) {
            throw uploadError;
          }

          const { data: { publicUrl } } = supabase.storage
            .from('medical_files')
            .getPublicUrl(filePath);

          setMedicalFiles(prev => [...prev, { id: fileId, name: file.name, url: publicUrl }]);
        } else {
          // Se estiver criando, apenas adicionar à lista (será enviado depois)
          setMedicalFiles(prev => [...prev, { id: fileId, name: file.name, url: '', file }]);
        }
      } catch (error: any) {
        console.error('Erro ao fazer upload:', error);
        showError(`Erro ao fazer upload do arquivo ${file.name}: ${error.message}`, 'Erro ao Fazer Upload');
      } finally {
        setUploadingFiles(prev => prev.filter(id => id !== fileId));
      }
    });

    // Limpar input
    if (fileInputRef.current) {
      fileInputRef.current.value = '';
    }
  };

  // Função para fazer upload de imagem antes de criar o paciente
  const handleImageSelect = async (event: React.ChangeEvent<HTMLInputElement>) => {
    const file = event.target.files?.[0];
    if (!file) return;

    // Validações
    const maxSize = 5 * 1024 * 1024; // 5MB
    if (file.size > maxSize) {
      showError('A imagem deve ter no máximo 5MB', 'Erro');
      return;
    }

    const allowedTypes = ['image/jpeg', 'image/png', 'image/jpg', 'image/webp'];
    if (!allowedTypes.includes(file.type)) {
      showError('Formato de imagem não suportado. Use JPG, PNG ou WEBP', 'Erro');
      return;
    }

    // Mostrar preview
    const reader = new FileReader();
    reader.onloadend = () => {
      setImagePreview(reader.result as string);
    };
    reader.readAsDataURL(file);

    setSelectedImageFile(file);
    setUploadingImage(true);

    try {
      // Gerar nome único para o arquivo (usando timestamp e random)
      const fileExt = file.name.split('.').pop();
      const timestamp = Date.now();
      const randomString = Math.random().toString(36).substring(2, 15);
      const fileName = `temp_paciente_${timestamp}_${randomString}.${fileExt}`;
      const filePath = `pacientes/temp/${fileName}`;

      // Upload do arquivo para pasta temporária
      const { error: uploadError, data } = await supabase.storage
        .from('profile_pics')
        .upload(filePath, file, {
          cacheControl: '3600',
          upsert: false
        });

      if (uploadError) {
        throw uploadError;
      }

      // Obter URL pública
      const { data: { publicUrl } } = supabase.storage
        .from('profile_pics')
        .getPublicUrl(filePath);

      setProfilePicUrl(publicUrl);
      showSuccess('Imagem carregada! Será salva ao cadastrar o paciente.', 'Imagem Carregada');
    } catch (error: any) {
      console.error('Erro ao fazer upload:', error);
      showError(`Erro ao fazer upload: ${error.message || 'Erro desconhecido'}`, 'Erro');
      setImagePreview(null);
      setSelectedImageFile(null);
    } finally {
      setUploadingImage(false);
    }
  };

  const handleRemoveImage = () => {
    setImagePreview(null);
    setSelectedImageFile(null);
    setProfilePicUrl(null);
    if (imageInputRef.current) {
      imageInputRef.current.value = '';
    }
  };

  // Remover arquivo
  const handleRemoveFile = async (fileId: string, fileUrl: string) => {
    try {
      // Se tiver URL, tentar deletar do Supabase
      if (fileUrl && patient?.id) {
        const filePath = fileUrl.split('/').slice(-2).join('/');
        await supabase.storage
          .from('medical_files')
          .remove([filePath]);
      }

      setMedicalFiles(prev => prev.filter(f => f.id !== fileId));
    } catch (error) {
      console.error('Erro ao remover arquivo:', error);
      // Remover da lista mesmo se der erro no Supabase
      setMedicalFiles(prev => prev.filter(f => f.id !== fileId));
    }
  };

  return (
    <div className="form-container">
      {/* Header */}
      <div className="form-header">
        <h2 className="form-title">{title}</h2>
        <button
          onClick={onCancel}
          className="form-close-btn"
          type="button"
        >
          <X className="close-icon" />
        </button>
      </div>

      <form onSubmit={handleSubmit} className="form-content">
        {/* Upload de Imagem - Disponível antes e depois do cadastro */}
        <div style={{ display: 'flex', justifyContent: 'center', marginBottom: '2rem', position: 'relative' }}>
          <div 
            style={{
              position: 'relative',
              width: '120px',
              height: '120px',
              borderRadius: '50%',
              overflow: 'hidden',
              cursor: uploadingImage ? 'wait' : 'pointer',
              border: '3px solid #e5e7eb',
              transition: 'all 0.3s ease',
              display: 'flex',
              alignItems: 'center',
              justifyContent: 'center',
              backgroundColor: '#f9fafb'
            }}
            onClick={() => {
              if (!uploadingImage && !patient?.id) {
                imageInputRef.current?.click();
              }
            }}
            onMouseEnter={(e) => {
              if (!uploadingImage && !patient?.id) {
                e.currentTarget.style.borderColor = '#d4a574';
                e.currentTarget.style.boxShadow = '0 4px 12px rgba(212, 165, 116, 0.3)';
              }
            }}
            onMouseLeave={(e) => {
              e.currentTarget.style.borderColor = '#e5e7eb';
              e.currentTarget.style.boxShadow = 'none';
            }}
          >
            {imagePreview || profilePicUrl ? (
              <>
                <Image
                  src={imagePreview || profilePicUrl || ''}
                  alt="Foto do paciente"
                  fill
                  style={{ objectFit: 'cover' }}
                />
                {!uploadingImage && !patient?.id && (
                  <div style={{
                    position: 'absolute',
                    inset: 0,
                    backgroundColor: 'rgba(0, 0, 0, 0.5)',
                    display: 'flex',
                    alignItems: 'center',
                    justifyContent: 'center',
                    opacity: 0,
                    transition: 'opacity 0.3s ease'
                  }}
                  onMouseEnter={(e) => e.currentTarget.style.opacity = '1'}
                  onMouseLeave={(e) => e.currentTarget.style.opacity = '0'}
                  >
                    <Camera size={24} color="white" />
                  </div>
                )}
                {!uploadingImage && !patient?.id && (
                  <button
                    type="button"
                    onClick={(e) => {
                      e.stopPropagation();
                      handleRemoveImage();
                    }}
                    style={{
                      position: 'absolute',
                      top: '4px',
                      right: '4px',
                      width: '28px',
                      height: '28px',
                      borderRadius: '50%',
                      backgroundColor: '#ef4444',
                      border: 'none',
                      color: 'white',
                      cursor: 'pointer',
                      display: 'flex',
                      alignItems: 'center',
                      justifyContent: 'center',
                      boxShadow: '0 2px 8px rgba(0, 0, 0, 0.2)'
                    }}
                    title="Remover imagem"
                  >
                    <X size={16} />
                  </button>
                )}
              </>
            ) : (
              <div style={{
                display: 'flex',
                flexDirection: 'column',
                alignItems: 'center',
                justifyContent: 'center',
                gap: '8px',
                color: '#6b7280'
              }}>
                {uploadingImage ? (
                  <Loader2 size={32} className="spinning" style={{ animation: 'spin 1s linear infinite' }} />
                ) : (
                  <>
                    <Camera size={32} />
                    <span style={{ fontSize: '12px', textAlign: 'center' }}>Adicionar Foto</span>
                  </>
                )}
              </div>
            )}
          </div>
          {!patient?.id && (
            <input
              ref={imageInputRef}
              type="file"
              accept="image/jpeg,image/png,image/jpg,image/webp"
              onChange={handleImageSelect}
              disabled={uploadingImage}
              style={{ display: 'none' }}
            />
          )}
        </div>

        {/* AvatarUpload - apenas quando editando */}
        {patient && patient.id && (
          <div style={{ display: 'flex', justifyContent: 'center', marginBottom: '2rem' }}>
            <AvatarUpload
              currentImageUrl={profilePicUrl || patient.profile_pic}
              onUploadComplete={(url) => {
                setProfilePicUrl(url);
                // Avatar foi atualizado com sucesso
                console.log('Avatar atualizado:', url);
              }}
              userId={patient.id}
              userType="paciente"
              size="large"
            />
          </div>
        )}

        {/* Informações Básicas */}
        <div className="form-section">
          <div className="section-header">
            <User className="section-icon" />
            <h3 className="section-title">Informações Básicas</h3>
          </div>
          
          <div className="form-grid">
            <div className="form-field">
              <label htmlFor="name" className="field-label">
                Nome Completo *
              </label>
              <input
                id="name"
                type="text"
                value={formData.name}
                onChange={(e) => handleChange('name', e.target.value)}
                className={`form-input ${errors.name ? 'error' : ''}`}
                placeholder="Digite o nome completo"
              />
              {errors.name && <span className="field-error">{errors.name}</span>}
            </div>

            <div className="form-field">
              <label htmlFor="email" className="field-label">
                Email
              </label>
              <input
                id="email"
                type="email"
                value={formData.email}
                onChange={(e) => handleChange('email', e.target.value)}
                className={`form-input ${errors.email ? 'error' : ''}`}
                placeholder="email@exemplo.com"
              />
              {errors.email && <span className="field-error">{errors.email}</span>}
            </div>

            <div className="form-field">
              <label htmlFor="phone" className="field-label">
                Telefone
              </label>
              <input
                id="phone"
                type="tel"
                value={formData.phone}
                onChange={(e) => handleChange('phone', formatPhone(e.target.value))}
                className="form-input"
                placeholder="(11) 99999-9999"
              />
            </div>

            <div className="form-field">
              <label htmlFor="birth_date" className="field-label">
                Data de Nascimento
              </label>
              <input
                id="birth_date"
                type="date"
                value={formData.birth_date ? new Date(formData.birth_date).toISOString().split('T')[0] : ''}
                onChange={(e) => handleChange('birth_date', e.target.value)}
                className={`form-input ${errors.birth_date ? 'error' : ''}`}
              />
              {errors.birth_date && <span className="field-error">{errors.birth_date}</span>}
            </div>

            <div className="form-field">
              <label htmlFor="gender" className="field-label">
                Sexo
              </label>
              <select
                id="gender"
                value={formData.gender || ''}
                onChange={(e) => handleChange('gender', e.target.value as 'M' | 'F' | 'O')}
                className="form-select"
              >
                <option value="">Selecione</option>
                <option value="M">Masculino</option>
                <option value="F">Feminino</option>
                <option value="O">Outro</option>
              </select>
            </div>

            <div className="form-field">
              <label htmlFor="cpf" className="field-label">
                CPF
              </label>
              <input
                id="cpf"
                type="text"
                value={formData.cpf}
                onChange={(e) => handleChange('cpf', formatCPF(e.target.value))}
                className={`form-input ${errors.cpf ? 'error' : ''}`}
                placeholder="000.000.000-00"
                maxLength={14}
              />
              {errors.cpf && <span className="field-error">{errors.cpf}</span>}
            </div>

            <div className="form-field">
              <label htmlFor="status" className="field-label">
                Status
              </label>
              <select
                id="status"
                value={formData.status || 'active'}
                onChange={(e) => handleChange('status', e.target.value as 'active' | 'inactive' | 'archived')}
                className="form-select"
              >
                <option value="active">Ativo</option>
                <option value="inactive">Inativo</option>
                <option value="archived">Arquivado</option>
              </select>
            </div>
          </div>
        </div>

        {/* Endereço */}
        <div className="form-section">
          <div className="section-header">
            <MapPin className="section-icon" />
            <h3 className="section-title">Endereço</h3>
          </div>
          
          <div className="form-grid">
            <div className="form-field" style={{ gridColumn: 'span 2' }}>
              <label htmlFor="address" className="field-label">
                Endereço
              </label>
              <input
                id="address"
                type="text"
                value={formData.address}
                onChange={(e) => handleChange('address', e.target.value)}
                className="form-input"
                placeholder="Rua, Número, Bairro"
              />
            </div>

            <div className="form-field">
              <label htmlFor="city" className="field-label">
                Cidade
              </label>
              <input
                id="city"
                type="text"
                value={formData.city}
                onChange={(e) => handleChange('city', e.target.value)}
                className="form-input"
                placeholder="São Paulo"
              />
            </div>

            <div className="form-field">
              <label htmlFor="state" className="field-label">
                Estado
              </label>
              <input
                id="state"
                type="text"
                value={formData.state}
                onChange={(e) => handleChange('state', e.target.value.toUpperCase())}
                className="form-input"
                placeholder="SP"
                maxLength={2}
              />
            </div>
          </div>
        </div>

        {/* Contato de Emergência */}
        <div className="form-section">
          <div className="section-header">
            <AlertTriangle className="section-icon" />
            <h3 className="section-title">Contato de Emergência</h3>
          </div>
          
          <div className="form-grid">
            <div className="form-field">
              <label htmlFor="emergency_contact" className="field-label">
                Nome do Contato
              </label>
              <input
                id="emergency_contact"
                type="text"
                value={formData.emergency_contact}
                onChange={(e) => handleChange('emergency_contact', e.target.value)}
                className="form-input"
                placeholder="Nome do contato de emergência"
              />
            </div>

            <div className="form-field">
              <label htmlFor="emergency_phone" className="field-label">
                Telefone do Contato
              </label>
              <input
                id="emergency_phone"
                type="tel"
                value={formData.emergency_phone}
                onChange={(e) => handleChange('emergency_phone', formatPhone(e.target.value))}
                className="form-input"
                placeholder="(11) 99999-9999"
              />
            </div>
          </div>
        </div>

        {/* Informações Médicas */}
        <div className="form-section medical-info-section">
          <div className="section-header">
            <FileText className="section-icon" />
            <h3 className="section-title">Informações Médicas</h3>
          </div>
          
          <div className="medical-info-grid">
            <div className="medical-info-card">
              <div className="medical-info-header">
                <label htmlFor="medical_history" className="field-label medical-label">
                  <FileText className="field-icon" size={18} />
                  Histórico Médico
                </label>
                <span className="char-count">
                  {formData.medical_history?.length || 0} caracteres
                </span>
              </div>
              <textarea
                id="medical_history"
                value={formData.medical_history}
                onChange={(e) => handleChange('medical_history', e.target.value)}
                className="form-textarea medical-textarea"
                placeholder="Exemplo:&#10;- Hipertensão diagnosticada em 2018&#10;- Diabetes tipo 2 desde 2020&#10;- Cirurgia de apendicite em 2015&#10;- Histórico familiar de doenças cardíacas"
                rows={6}
                style={{
                  resize: 'vertical',
                  minHeight: '120px',
                  fontFamily: 'inherit',
                  lineHeight: '1.6'
                }}
              />
              <div className="field-hint">
                <span className="hint-text">Dica: Liste doenças, cirurgias, condições crônicas e histórico familiar</span>
              </div>
              
              {/* Upload de Arquivos de Histórico */}
              <div className="medical-files-upload">
                <div className="medical-files-header">
                  <label className="medical-files-label">
                    <FileText className="field-icon" size={16} />
                    Arquivos de Histórico Médico
                  </label>
                  <button
                    type="button"
                    onClick={() => fileInputRef.current?.click()}
                    className="medical-files-upload-btn"
                    disabled={isSubmitting || uploadingFiles.length > 0}
                  >
                    <Upload size={16} />
                    Adicionar Arquivo
                  </button>
                </div>
                <input
                  ref={fileInputRef}
                  type="file"
                  multiple
                  accept=".pdf,.doc,.docx,.jpg,.jpeg,.png"
                  onChange={handleFileSelect}
                  className="medical-files-input"
                  disabled={isSubmitting || uploadingFiles.length > 0}
                />
                <p className="medical-files-hint">
                  Formatos aceitos: PDF, DOC, DOCX, JPG, PNG (máximo 10MB por arquivo)
                </p>
                
                {medicalFiles.length > 0 && (
                  <div className="medical-files-list">
                    {medicalFiles.map((file) => (
                      <div key={file.id} className="medical-file-item">
                        <FileText size={16} className="medical-file-icon" />
                        <span className="medical-file-name" title={file.name}>
                          {file.name}
                        </span>
                        {uploadingFiles.includes(file.id) ? (
                          <span className="medical-file-status">Enviando...</span>
                        ) : (
                          <button
                            type="button"
                            onClick={() => handleRemoveFile(file.id, file.url)}
                            className="medical-file-remove"
                            disabled={isSubmitting}
                          >
                            <Trash2 size={14} />
                          </button>
                        )}
                      </div>
                    ))}
                  </div>
                )}
              </div>
            </div>

            <div className="medical-info-card">
              <div className="medical-info-header">
                <label htmlFor="allergies" className="field-label medical-label">
                  <AlertTriangle className="field-icon" size={18} />
                  Alergias
                </label>
                <span className="char-count">
                  {formData.allergies?.length || 0} caracteres
                </span>
              </div>
              <textarea
                id="allergies"
                value={formData.allergies}
                onChange={(e) => handleChange('allergies', e.target.value)}
                className="form-textarea medical-textarea"
                placeholder="Exemplo:&#10;- Penicilina (reação: urticária)&#10;- Amendoim (anafilaxia)&#10;- Látex (irritação cutânea)&#10;- Nenhuma alergia conhecida"
                rows={5}
                style={{
                  resize: 'vertical',
                  minHeight: '100px',
                  fontFamily: 'inherit',
                  lineHeight: '1.6'
                }}
              />
              <div className="field-hint">
                <span className="hint-text">Importante: Liste todas as alergias conhecidas, incluindo reações</span>
              </div>
            </div>

            <div className="medical-info-card">
              <div className="medical-info-header">
                <label htmlFor="current_medications" className="field-label medical-label">
                  <FileText className="field-icon" size={18} />
                  Medicamentos em Uso
                </label>
                <span className="char-count">
                  {formData.current_medications?.length || 0} caracteres
                </span>
              </div>
              <textarea
                id="current_medications"
                value={formData.current_medications}
                onChange={(e) => handleChange('current_medications', e.target.value)}
                className="form-textarea medical-textarea"
                placeholder="Exemplo:&#10;- Losartana 50mg - 1x ao dia (manhã)&#10;- Metformina 850mg - 2x ao dia (manhã e noite)&#10;- Omeprazol 20mg - 1x ao dia (jejum)&#10;- Nenhum medicamento em uso"
                rows={5}
                style={{
                  resize: 'vertical',
                  minHeight: '100px',
                  fontFamily: 'inherit',
                  lineHeight: '1.6'
                }}
              />
              <div className="field-hint">
                <span className="hint-text">Inclua nome do medicamento, dosagem e frequência de uso</span>
              </div>
            </div>
          </div>
        </div>

        {/* Botões */}
        <div className="form-actions">
          <button
            type="button"
            onClick={onCancel}
            disabled={isSubmitting}
            className="btn btn-secondary"
          >
            Cancelar
          </button>
          
          <button
            type="submit"
            disabled={isSubmitting}
            className={`btn ${patient ? 'btn-update' : 'btn-primary'}`}
          >
            {isSubmitting ? (
              <>
                <div className="btn-spinner"></div>
                Salvando...
              </>
            ) : (
              <>
                <Save className="btn-icon" />
                {patient ? 'Atualizar' : 'Criar'} Paciente
              </>
            )}
          </button>
        </div>
      </form>
    </div>
  );
}<|MERGE_RESOLUTION|>--- conflicted
+++ resolved
@@ -2,11 +2,7 @@
 
 import { useState, useEffect, useRef } from 'react';
 import { useNotifications } from '@/components/shared/NotificationSystem';
-<<<<<<< HEAD
 import { X, Save, User, Mail, Phone, MapPin, Calendar, FileText, AlertTriangle, Upload, Trash2, Camera, Loader2 } from 'lucide-react';
-=======
-import { X, Save, User, Mail, Phone, MapPin, FileText, AlertTriangle, Upload, Trash2 } from 'lucide-react';
->>>>>>> 9f789a67
 import { AvatarUpload } from '@/components/shared/AvatarUpload';
 import { supabase } from '@/lib/supabase';
 import Image from 'next/image';
@@ -63,11 +59,7 @@
 }
 
 export function PatientForm({ patient, onSubmit, onCancel, title }: PatientFormProps) {
-<<<<<<< HEAD
   const { showError, showWarning, showSuccess } = useNotifications();
-=======
-  const { showError } = useNotifications();
->>>>>>> 9f789a67
   const [formData, setFormData] = useState<CreatePatientData>({
     name: '',
     email: '',
