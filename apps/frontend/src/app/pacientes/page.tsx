'use client';

import { useState, useEffect } from 'react';
import { Plus, Search, MoreVertical, Edit, Trash2, Phone, Mail, MapPin, Calendar, Grid3X3, List, Link2, Copy, User, Trash } from 'lucide-react';
import { PatientForm } from '@/components/patients/PatientForm';
import './pacientes.css';

// Tipos locais para pacientes
interface Patient {
  id: string;
  doctor_id: string;
  name: string;
  email?: string;
  phone?: string;
  city?: string;
  state?: string;
  birth_date?: string;
  gender?: 'M' | 'F' | 'O';
  cpf?: string;
  address?: string;
  emergency_contact?: string;
  emergency_phone?: string;
  medical_history?: string;
  allergies?: string;
  current_medications?: string;
  status: 'active' | 'inactive' | 'archived';
  created_at: string;
  updated_at: string;
  // Campo para imagem do paciente
  profile_pic?: string;
}

interface CreatePatientData {
  name: string;
  email?: string;
  phone?: string;
  city?: string;
  state?: string;
  birth_date?: string;
  gender?: 'M' | 'F' | 'O';
  cpf?: string;
  address?: string;
  emergency_contact?: string;
  emergency_phone?: string;
  medical_history?: string;
  allergies?: string;
  current_medications?: string;
}

interface PatientsResponse {
  patients: Patient[];
  pagination: {
    page: number;
    limit: number;
    total: number;
    totalPages: number;
  };
}

export default function PatientsPage() {
  const [patients, setPatients] = useState<Patient[]>([]);
  const [loading, setLoading] = useState(true);
  const [error, setError] = useState<string | null>(null);
  const [showForm, setShowForm] = useState(false);
  const [editingPatient, setEditingPatient] = useState<Patient | null>(null);
  const [searchTerm, setSearchTerm] = useState('');
  const [statusFilter, setStatusFilter] = useState<'all' | 'active' | 'inactive' | 'archived'>('all');
  const [viewMode, setViewMode] = useState<'cards' | 'list'>('cards');
  const [pagination, setPagination] = useState({
    page: 1,
    limit: 20,
    total: 0,
    totalPages: 0
  });
  const [showDeleteConfirm, setShowDeleteConfirm] = useState<string | null>(null);
  const [copySuccess, setCopySuccess] = useState<string | null>(null);


  // Buscar pacientes
  const fetchPatients = async (page = 1, search = '', status = 'all') => {
    try {
      setLoading(true);
      setError(null);

      const params = new URLSearchParams({
        page: page.toString(),
        limit: pagination.limit.toString(),
      });

      if (search) params.append('search', search);
      if (status !== 'all') params.append('status', status);

      console.log('🔍 Buscando pacientes...', `/api/patients?${params}`);

      const response = await fetch(`/api/patients?${params}`, {
        credentials: 'include',
      });
      
      console.log('📡 Resposta da API:', response.status, response.statusText);
      
      if (!response.ok) {
        throw new Error('Erro ao buscar pacientes');
      }

      const data: PatientsResponse = await response.json();
      console.log('📋 Dados recebidos:', data);
      console.log('👤 Primeiro paciente (exemplo):', data.patients[0]);
      console.log('🖼️ Propriedades de imagem do primeiro paciente:', {
        profile_pic: data.patients[0]?.profile_pic,
        picture: data.patients[0]?.picture,
        avatar_url: data.patients[0]?.avatar_url,
        avatar: data.patients[0]?.avatar,
        image_url: data.patients[0]?.image_url,
        photo: data.patients[0]?.photo
      });
      setPatients(data.patients);
      setPagination(data.pagination);
    } catch (err) {
      console.error('❌ Erro ao buscar pacientes:', err);
      setError(err instanceof Error ? err.message : 'Erro desconhecido');
    } finally {
      setLoading(false);
    }
  };

  // Carregar pacientes na montagem do componente
  useEffect(() => {
    fetchPatients();
  }, []);

  // Fechar modal com tecla ESC
  useEffect(() => {
    const handleKeyDown = (event: KeyboardEvent) => {
      if (event.key === 'Escape') {
        if (showForm) {
          setShowForm(false);
        }
        if (editingPatient) {
          setEditingPatient(null);
        }
      }
    };

    if (showForm || editingPatient) {
      document.addEventListener('keydown', handleKeyDown);
      // Prevenir scroll do body quando modal está aberto
      document.body.style.overflow = 'hidden';
    } else {
      document.body.style.overflow = 'unset';
    }

    return () => {
      document.removeEventListener('keydown', handleKeyDown);
      document.body.style.overflow = 'unset';
    };
  }, [showForm, editingPatient]);

  // Buscar pacientes quando filtros mudarem
  useEffect(() => {
    const timeoutId = setTimeout(() => {
      fetchPatients(1, searchTerm, statusFilter);
    }, 300);

    return () => clearTimeout(timeoutId);
  }, [searchTerm, statusFilter]);

  // Criar novo paciente
  const handleCreatePatient = async (patientData: CreatePatientData) => {
    try {
      console.log('📤 Enviando dados do paciente:', patientData);
      
      const response = await fetch('/api/patients', {
        method: 'POST',
        headers: {
          'Content-Type': 'application/json',
        },
        credentials: 'include',
        body: JSON.stringify(patientData),
      });

      console.log('📥 Resposta recebida:', {
        status: response.status,
        statusText: response.statusText,
        ok: response.ok
      });

      if (!response.ok) {
        const errorData = await response.json().catch(() => ({}));
        console.error('❌ Erro na resposta:', errorData);
        throw new Error(errorData.error || `Erro ${response.status}: ${response.statusText}`);
      }

      const result = await response.json();
      console.log('✅ Paciente criado com sucesso:', result);

      setShowForm(false);
      fetchPatients(pagination.page, searchTerm, statusFilter);
    } catch (err) {
      console.error('❌ Erro ao criar paciente:', err);
      setError(err instanceof Error ? err.message : 'Erro ao criar paciente');
    }
  };

  // Atualizar paciente
  const handleUpdatePatient = async (patientData: CreatePatientData) => {
    if (!editingPatient) return;

    try {
      const response = await fetch(`/api/patients/${editingPatient.id}`, {
        method: 'PUT',
        headers: {
          'Content-Type': 'application/json',
        },
        credentials: 'include',
        body: JSON.stringify(patientData),
      });

      if (!response.ok) {
        throw new Error('Erro ao atualizar paciente');
      }

      setEditingPatient(null);
      fetchPatients(pagination.page, searchTerm, statusFilter);
    } catch (err) {
      setError(err instanceof Error ? err.message : 'Erro ao atualizar paciente');
    }
  };

  // Deletar paciente
  const handleDeletePatient = async (patientId: string) => {
    if (!confirm('Tem certeza que deseja deletar este paciente?')) {
      return;
    }

    try {
      const response = await fetch(`/api/patients/${patientId}`, {
        method: 'DELETE',
        credentials: 'include',
      });

      if (!response.ok) {
        throw new Error('Erro ao deletar paciente');
      }

      fetchPatients(pagination.page, searchTerm, statusFilter);
    } catch (err) {
      setError(err instanceof Error ? err.message : 'Erro ao deletar paciente');
    }
  };

  // Calcular idade
  const calculateAge = (dateString?: string) => {
    if (!dateString) return null;
    const today = new Date();
    const birthDate = new Date(dateString);
    let age = today.getFullYear() - birthDate.getFullYear();
    const monthDiff = today.getMonth() - birthDate.getMonth();
    if (monthDiff < 0 || (monthDiff === 0 && today.getDate() < birthDate.getDate())) {
      age--;
    }
    return age;
  };

  // Obter texto do status
  const getStatusText = (status: string) => {
    switch (status) {
      case 'active': return 'Ativo';
      case 'inactive': return 'Inativo';
      case 'archived': return 'Arquivado';
      default: return status;
    }
  };

  // Copiar link da anamnese personalizada
  const handleCopyAnamneseLink = async (patientId: string) => {
    const link = `https://funnel.insiderhub.com.br/anamnese-personalizada?paciente_id=${patientId}`;
    try {
      await navigator.clipboard.writeText(link);
<<<<<<< HEAD
      // TODO: Adicionar feedback visual de sucesso (toast/notification)
      alert('Link da anamnese copiado para a área de transferência!');
=======
      setCopySuccess(patientId);
      setTimeout(() => setCopySuccess(null), 2000);
>>>>>>> ab403213
    } catch (err) {
      console.error('Erro ao copiar link:', err);
      alert('Erro ao copiar link. Tente novamente.');
    }
  };

  // Confirmar exclusão de paciente
  const handleConfirmDelete = async (patientId: string) => {
    try {
      const response = await fetch(`/api/patients/${patientId}`, {
        method: 'DELETE',
        credentials: 'include',
      });

      if (!response.ok) {
        throw new Error('Erro ao deletar paciente');
      }

      setShowDeleteConfirm(null);
      fetchPatients(pagination.page, searchTerm, statusFilter);
    } catch (err) {
      setError(err instanceof Error ? err.message : 'Erro ao deletar paciente');
    }
  };

  return (
    <div className="patients-page">
      <div className="patients-container">
        {/* Header */}
        <div className="patients-header">
          <h1 className="patients-title">Lista de Pacientes</h1>
          <p className="patients-subtitle">Gerencie seus pacientes de forma eficiente</p>
        </div>
        
        {loading ? (
          <div className="loading-state">
            <div className="loading-spinner"></div>
            <p className="loading-text">Carregando pacientes...</p>
          </div>
        ) : error ? (
          <div className="error-state">
            <div className="error-content">
              <p className="error-title">Erro ao buscar pacientes</p>
              <p className="error-message">{error}</p>
            </div>
            <button 
              onClick={() => fetchPatients()}
              className="btn btn-secondary"
            >
              Tentar Novamente
            </button>
          </div>
        ) : patients.length === 0 ? (
          <div className="empty-state">
            <h3>Nenhum paciente encontrado</h3>
            <p>Comece cadastrando seu primeiro paciente para gerenciar suas consultas.</p>
            <button 
              onClick={() => setShowForm(true)}
              className="btn btn-primary"
            >
              <Plus className="btn-icon" />
              Cadastrar Primeiro Paciente
            </button>
          </div>
        ) : (
          <div className="patients-cards-container">
            {/* Filtros */}
            <div className="filters-section">
              <div className="search-container">
                <Search className="search-icon" size={20} />
                <input
                  type="text"
                  placeholder="Buscar pacientes..."
                  value={searchTerm}
                  onChange={(e) => {
                    setSearchTerm(e.target.value);
                    fetchPatients(1, e.target.value, statusFilter);
                  }}
                  className="search-input"
                />
              </div>
              
              <div className="filters-right">
                <select
                  value={statusFilter}
                  onChange={(e) => {
                    const newStatus = e.target.value as 'all' | 'active' | 'inactive' | 'archived';
                    setStatusFilter(newStatus);
                    fetchPatients(1, searchTerm, newStatus);
                  }}
                  className="status-filter"
                >
                  <option value="all">Todos os status</option>
                  <option value="active">Ativos</option>
                  <option value="inactive">Inativos</option>
                  <option value="archived">Arquivados</option>
                </select>
                <button 
                  onClick={() => setShowForm(true)}
                  className="btn btn-primary"
                >
                  <Plus className="btn-icon" />
                  Novo Paciente
                </button>
              </div>
            </div>

            {/* Lista de Pacientes em Cards Separados */}
            <div className="patients-list-container">
              {patients.map((patient) => (
                <div key={patient.id} className="patient-list-card">
                  <div className="card-content">
                    <div className="patient-avatar">
                      {patient.profile_pic ? (
                        <img 
                          src={patient.profile_pic} 
                          alt={patient.name}
                          className="avatar-image"
                          onError={(e) => {
                            // Se a imagem falhar ao carregar, mostrar placeholder
                            const target = e.target as HTMLImageElement;
                            target.style.display = 'none';
                            const placeholder = target.nextElementSibling as HTMLElement;
                            if (placeholder) placeholder.style.display = 'flex';
                          }}
                        />
                      ) : null}
                      <div className="avatar-placeholder" style={{ display: patient.profile_pic ? 'none' : 'flex' }}>
                        <span className="avatar-initial">
                          {patient.name.charAt(0).toUpperCase()}
                        </span>
                      </div>
                    </div>
                    
                    <div className="patient-main-info">
                      <div className="patient-name-section">
                        <h3 className="patient-name">{patient.name}</h3>
                        <span className={`patient-status ${patient.status}`}>
                          {getStatusText(patient.status)}
                        </span>
                      </div>
                    </div>
                    
                    <div className="patient-contact-info">
                      {patient.email && (
                        <div className="contact-item">
                          <Mail size={16} />
                          <span className="contact-value">{patient.email}</span>
                        </div>
                      )}
                      {patient.phone && (
                        <div className="contact-item">
                          <Phone size={16} />
                          <span className="contact-value">{patient.phone}</span>
                        </div>
                      )}
                    </div>
                    
                    <div className="patient-actions">
                      <button 
                        className={`action-btn copy ${copySuccess === patient.id ? 'success' : ''}`}
                        onClick={(e) => {
                          e.stopPropagation();
                          handleCopyAnamneseLink(patient.id);
                        }}
                        title="Copiar link da anamnese"
                      >
                        <Copy size={14} />
                        {copySuccess === patient.id ? (
                          <span className="action-label success">Copiado!</span>
                        ) : (
                          <span className="action-label">Copiar</span>
                        )}
                      </button>
                      
                      <button 
                        className="action-btn edit"
                        onClick={() => setEditingPatient(patient)}
                        title="Editar informações do paciente"
                      >
                        <User size={14} />
                        <span className="action-label">Editar</span>
                      </button>
                      
                      <button 
                        className="action-btn delete"
                        onClick={(e) => {
                          e.stopPropagation();
                          setShowDeleteConfirm(patient.id);
                        }}
                        title="Excluir paciente"
                      >
                        <Trash size={14} />
                        <span className="action-label">Excluir</span>
                      </button>
                    </div>
                  </div>
                </div>
              ))}
            </div>
            
            {/* Paginação */}
            {pagination.totalPages > 1 && (
              <div className="pagination-design">
                <button 
                  className="pagination-btn" 
                  disabled={pagination.page === 1}
                  onClick={() => fetchPatients(pagination.page - 1, searchTerm, statusFilter)}
                >
                  <span>‹</span>
                </button>
                
                {/* Primeira página */}
                {pagination.page > 3 && (
                  <>
                    <button 
                      className="pagination-number"
                      onClick={() => fetchPatients(1, searchTerm, statusFilter)}
                    >
                      1
                    </button>
                    {pagination.page > 4 && <span className="pagination-dots">...</span>}
                  </>
                )}
                
                {/* Páginas ao redor da atual */}
                {Array.from({ length: Math.min(3, pagination.totalPages) }, (_, i) => {
                  const pageNum = Math.max(1, Math.min(pagination.totalPages - 2, pagination.page - 1)) + i;
                  if (pageNum > pagination.totalPages) return null;
                  
                  return (
                    <button 
                      key={pageNum}
                      className={`pagination-number ${pageNum === pagination.page ? 'active' : ''}`}
                      onClick={() => fetchPatients(pageNum, searchTerm, statusFilter)}
                    >
                      {pageNum}
                    </button>
                  );
                })}
                
                {/* Última página */}
                {pagination.page < pagination.totalPages - 2 && (
                  <>
                    {pagination.page < pagination.totalPages - 3 && <span className="pagination-dots">...</span>}
                    <button 
                      className="pagination-number"
                      onClick={() => fetchPatients(pagination.totalPages, searchTerm, statusFilter)}
                    >
                      {pagination.totalPages}
                    </button>
                  </>
                )}
                
                <button 
                  className="pagination-btn"
                  disabled={pagination.page === pagination.totalPages}
                  onClick={() => fetchPatients(pagination.page + 1, searchTerm, statusFilter)}
                >
                  <span>›</span>
                </button>
              </div>
            )}
          </div>
        )}
      </div>


      {/* Modal de Formulário */}
      {showForm && (
        <div 
          className="modal-overlay"
          onClick={(e) => {
            if (e.target === e.currentTarget) {
              setShowForm(false);
            }
          }}
        >
          <div className="modal-content">
            <PatientForm
              onSubmit={handleCreatePatient}
              onCancel={() => setShowForm(false)}
              title="Novo Paciente"
            />
          </div>
        </div>
      )}

      {/* Modal de Edição */}
      {editingPatient && (
        <div 
          className="modal-overlay"
          onClick={(e) => {
            if (e.target === e.currentTarget) {
              setEditingPatient(null);
            }
          }}
        >
          <div className="modal-content">
            <PatientForm
              patient={editingPatient}
              onSubmit={handleUpdatePatient}
              onCancel={() => setEditingPatient(null)}
              title="Editar Paciente"
            />
          </div>
        </div>
      )}

      {/* Modal de Confirmação de Exclusão */}
      {showDeleteConfirm && (
        <div 
          className="modal-overlay"
          onClick={(e) => {
            if (e.target === e.currentTarget) {
              setShowDeleteConfirm(null);
            }
          }}
        >
          <div className="modal-content delete-confirm-modal">
            <div className="modal-header">
              <h3 className="modal-title">Confirmar Exclusão</h3>
            </div>
            <div className="modal-body">
              <p>Tem certeza que deseja excluir este paciente?</p>
              <p className="warning-text">Esta ação não pode ser desfeita.</p>
            </div>
            <div className="modal-actions">
              <button 
                className="btn btn-secondary"
                onClick={() => setShowDeleteConfirm(null)}
              >
                Cancelar
              </button>
              <button 
                className="btn btn-danger"
                onClick={() => handleConfirmDelete(showDeleteConfirm)}
              >
                Excluir
              </button>
            </div>
          </div>
        </div>
      )}
    </div>
  );
}<|MERGE_RESOLUTION|>--- conflicted
+++ resolved
@@ -276,13 +276,8 @@
     const link = `https://funnel.insiderhub.com.br/anamnese-personalizada?paciente_id=${patientId}`;
     try {
       await navigator.clipboard.writeText(link);
-<<<<<<< HEAD
       // TODO: Adicionar feedback visual de sucesso (toast/notification)
       alert('Link da anamnese copiado para a área de transferência!');
-=======
-      setCopySuccess(patientId);
-      setTimeout(() => setCopySuccess(null), 2000);
->>>>>>> ab403213
     } catch (err) {
       console.error('Erro ao copiar link:', err);
       alert('Erro ao copiar link. Tente novamente.');
