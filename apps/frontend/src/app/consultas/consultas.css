/* Scrollbar personalizado */
::-webkit-scrollbar {
  width: 12px;
  height: 12px;
}

::-webkit-scrollbar-track {
  background: linear-gradient(135deg, #f9fafb 0%, #f3f4f6 100%);
  border-radius: 10px;
}

::-webkit-scrollbar-thumb {
  background: linear-gradient(135deg, #E6C3A7 0%, #806D5D 100%);
  border-radius: 10px;
  border: 2px solid #f9fafb;
  transition: all 0.3s ease;
}

::-webkit-scrollbar-thumb:hover {
  background: linear-gradient(135deg, #d9b599 0%, #6d5f50 100%);
  box-shadow: 0 0 10px rgba(230, 195, 167, 0.5);
}

/* Container principal */
.consultas-container {
  max-width: 1400px;
  margin: 0 auto;
  padding: 40px 32px;

  min-height: 100vh;
  position: relative;
}

/* Dark mode container */
.dark .consultas-container {
  background: var(--dashboard-bg, #0a0a0a);
}


/* Header */
.consultas-header {
  margin-bottom: 40px;
  position: relative;
  z-index: 1;
}

.consultas-header-content {
  display: flex;
  justify-content: space-between;
  align-items: center;
  gap: 24px;
}

.consultas-title {
  font-size: 36px;
  font-weight: 800;
  background: linear-gradient(135deg, #1a1a1a 0%, #4b5563 100%);
  -webkit-background-clip: text;
  -webkit-text-fill-color: transparent;
  background-clip: text;
  margin: 0;
  letter-spacing: -1px;
  text-shadow: 0 2px 4px rgba(0, 0, 0, 0.05);
}

/* Dark mode title */
.dark .consultas-title {
  background: linear-gradient(135deg, #ffffff 0%, #cccccc 100%);
  -webkit-background-clip: text;
  -webkit-text-fill-color: transparent;
  background-clip: text;
}

/* Botão Nova Consulta */
.btn-new-consultation {
  display: flex;
  align-items: center;
  gap: 8px;
  padding: 14px 28px;
  background: linear-gradient(135deg, #d4a574 0%, #b8956a 100%);
  color: white;
  border: none;
  border-radius: 12px;
  font-size: 15px;
  font-weight: 600;
  cursor: pointer;
  transition: all 0.3s cubic-bezier(0.4, 0, 0.2, 1);
  box-shadow: 0 4px 12px rgba(212, 165, 116, 0.3);
  white-space: nowrap;
}

.btn-new-consultation:hover {
  background: linear-gradient(135deg, #c19660 0%, #a68456 100%);
  transform: translateY(-2px);
  box-shadow: 0 6px 16px rgba(212, 165, 116, 0.4);
}

.btn-new-consultation:active {
  transform: translateY(0);
}

.btn-new-consultation .btn-icon {
  width: 18px;
  height: 18px;
}

/* Container da tabela */
.consultas-table-container {
  background: rgba(255, 255, 255, 0.95);
  backdrop-filter: blur(20px);
  border-radius: 24px;
  box-shadow: 0 8px 32px rgba(0, 0, 0, 0.08), 
              0 2px 8px rgba(0, 0, 0, 0.04);
  border: 1px solid rgba(255, 255, 255, 0.8);
  overflow: hidden;
  position: relative;
  z-index: 1;
  transition: all 0.3s ease;
}

.consultas-table-container:hover {
  box-shadow: 0 12px 48px rgba(0, 0, 0, 0.12), 
              0 4px 12px rgba(0, 0, 0, 0.06);
  transform: translateY(-2px);
}

.consultas-table {
  width: 100%;
}

/* Header da tabela */
.table-header {
  display: grid;
  grid-template-columns: 2fr 1fr 1fr 1fr 60px;
  gap: 24px;
  padding: 24px 32px;
  background: linear-gradient(135deg, #f9fafb 0%, #f3f4f6 100%);
  border-bottom: 2px solid rgba(229, 231, 235, 0.6);
  position: relative;
}

.table-header::after {
  content: '';
  position: absolute;
  bottom: -2px;
  left: 32px;
  right: 32px;
  height: 2px;
  background: linear-gradient(90deg, 
    transparent 0%, 
    rgba(230, 195, 167, 0.5) 50%, 
    transparent 100%);
}

.header-cell {
  font-size: 13px;
  font-weight: 700;
  background: linear-gradient(135deg, #6b7280 0%, #9ca3af 100%);
  -webkit-background-clip: text;
  -webkit-text-fill-color: transparent;
  background-clip: text;
  text-transform: uppercase;
  letter-spacing: 1px;
}

/* Body da tabela */
.table-body {
  display: flex;
  flex-direction: column;
}

.table-row {
  display: grid;
  grid-template-columns: 2fr 1fr 1fr 1fr 60px;
  gap: 24px;
  padding: 24px 32px;
  border-bottom: 1px solid rgba(243, 244, 246, 0.6);
  transition: all 0.3s cubic-bezier(0.4, 0, 0.2, 1);
  position: relative;
}

.table-row::before {
  content: '';
  position: absolute;
  left: 0;
  top: 0;
  bottom: 0;
  width: 4px;
  background: linear-gradient(135deg, #E6C3A7 0%, #806D5D 100%);
  opacity: 0;
  transition: opacity 0.3s ease;
}

.table-row:hover {
  background: linear-gradient(135deg, rgba(249, 250, 251, 0.9) 0%, rgba(243, 244, 246, 0.9) 100%);
  transform: translateX(4px);
  box-shadow: 0 4px 12px rgba(0, 0, 0, 0.05);
}

.table-row:hover::before {
  opacity: 1;
}

.table-row:last-child {
  border-bottom: none;
}

.table-cell {
  display: flex;
  align-items: center;
  font-size: 14px;
  color: #374151;
}

/* Célula do paciente */
.patient-cell {
  padding: 0;
}

.patient-info {
  display: flex;
  align-items: center;
  gap: 12px;
}

.avatar-placeholder {
  width: 48px;
  height: 48px;
  border-radius: 50%;
  display: flex;
  align-items: center;
  justify-content: center;
  font-size: 15px;
  font-weight: 700;
  color: white;
  flex-shrink: 0;
  background: linear-gradient(135deg, #E6C3A7 0%, #806D5D 100%);
  box-shadow: 0 4px 12px rgba(230, 195, 167, 0.3),
              0 2px 4px rgba(0, 0, 0, 0.1);
  position: relative;
  transition: all 0.3s ease;
}

.avatar-placeholder::after {
  content: '';
  position: absolute;
  inset: -2px;
  border-radius: 50%;
  background: linear-gradient(135deg, rgba(230, 195, 167, 0.3) 0%, rgba(128, 109, 93, 0.3) 100%);
  z-index: -1;
  opacity: 0;
  transition: opacity 0.3s ease;
}

.table-row:hover .avatar-placeholder::after {
  opacity: 1;
}

.patient-details {
  display: flex;
  flex-direction: column;
  gap: 8px;
}

.patient-name {
  font-size: 15px;
  font-weight: 600;
  color: #1f2937;
  line-height: 1.4;
  margin-bottom: 4px;
}

.patient-condition {
  font-size: 13px;
  color: #9ca3af;
  line-height: 1.4;
}

/* Célula da data */
.date-cell {
  font-size: 14px;
  color: #6b7280;
  font-weight: 500;
}

/* Célula do tipo */
.type-cell {
  padding: 0;
}

.consultation-type {
  display: flex;
  align-items: center;
  gap: 8px;
  font-size: 14px;
  color: #374151;
  font-weight: 500;
}

.type-icon {
  width: 16px;
  height: 16px;
  color: #6b7280;
}

/* Célula do status */
.status-cell {
  padding: 0;
}

.status-badge {
  display: inline-flex;
  align-items: center;
  gap: 6px;
  padding: 8px 16px;
  border-radius: 24px;
  font-size: 12px;
  font-weight: 700;
  text-transform: capitalize;
  letter-spacing: 0.3px;
  transition: all 0.3s ease;
  box-shadow: 0 2px 8px rgba(0, 0, 0, 0.08);
  position: relative;
  overflow: hidden;
}

.status-badge::before {
  content: '';
  position: absolute;
  width: 6px;
  height: 6px;
  border-radius: 50%;
  left: 12px;
  top: 50%;
  transform: translateY(-50%);
  animation: pulse 2s infinite;
}

.status-confirmed {
  background: linear-gradient(135deg, #d1fae5 0%, #a7f3d0 100%);
  color: #065f46;
  border: 1px solid rgba(6, 95, 70, 0.1);
}

.status-confirmed::before {
  background: #065f46;
  box-shadow: 0 0 8px rgba(6, 95, 70, 0.5);
}

.status-pending {
  background: linear-gradient(135deg, #fef3c7 0%, #fde68a 100%);
  color: #92400e;
  border: 1px solid rgba(146, 64, 14, 0.1);
}

.status-pending::before {
  background: #92400e;
  box-shadow: 0 0 8px rgba(146, 64, 14, 0.5);
}

.status-cancelled {
  background: linear-gradient(135deg, #fee2e2 0%, #fecaca 100%);
  color: #991b1b;
  border: 1px solid rgba(153, 27, 27, 0.1);
}

.status-cancelled::before {
  background: #991b1b;
  box-shadow: 0 0 8px rgba(153, 27, 27, 0.5);
}

@keyframes pulse {
  0%, 100% {
    opacity: 1;
  }
  50% {
    opacity: 0.5;
  }
}

/* Célula de ações */
.actions-cell {
  justify-content: center;
  padding: 0;
}

.actions-button {
  display: flex;
  align-items: center;
  justify-content: center;
  width: 40px;
  height: 40px;
  border: none;
  background: linear-gradient(135deg, rgba(255, 255, 255, 0.9) 0%, rgba(249, 250, 251, 0.9) 100%);
  border-radius: 12px;
  cursor: pointer;
  transition: all 0.3s cubic-bezier(0.4, 0, 0.2, 1);
  box-shadow: 0 2px 8px rgba(0, 0, 0, 0.06);
  position: relative;
  overflow: hidden;
}

.actions-button::before {
  content: '';
  position: absolute;
  inset: 0;
  background: linear-gradient(135deg, #E6C3A7 0%, #806D5D 100%);
  opacity: 0;
  transition: opacity 0.3s ease;
  z-index: -1;
}

.actions-button:hover {
  transform: translateY(-2px) scale(1.05);
  box-shadow: 0 6px 16px rgba(230, 195, 167, 0.35);
}

.actions-button:hover::before {
  opacity: 0.1;
}

.actions-button:active {
  transform: translateY(0) scale(0.98);
}

.actions-icon {
  width: 16px;
  height: 16px;
  color: #6b7280;
}

/* Paginação */
.pagination-container {
  display: flex;
  align-items: center;
  justify-content: center;
  gap: 12px;
  margin-top: 40px;
  padding: 24px 0;
  position: relative;
  z-index: 1;
}

.pagination-arrow {
  display: flex;
  align-items: center;
  justify-content: center;
  width: 44px;
  height: 44px;
  border: 2px solid transparent;
  background: linear-gradient(white, white) padding-box,
              linear-gradient(135deg, #E6C3A7 0%, #806D5D 100%) border-box;
  border-radius: 12px;
  cursor: pointer;
  font-size: 20px;
  color: #6b7280;
  transition: all 0.3s cubic-bezier(0.4, 0, 0.2, 1);
  box-shadow: 0 2px 8px rgba(0, 0, 0, 0.06);
  position: relative;
  overflow: hidden;
}

.pagination-arrow::before {
  content: '';
  position: absolute;
  inset: 0;
  background: linear-gradient(135deg, #E6C3A7 0%, #806D5D 100%);
  opacity: 0;
  transition: opacity 0.3s ease;
  z-index: -1;
}

.pagination-arrow:hover:not(:disabled) {
  transform: translateY(-2px) scale(1.05);
  box-shadow: 0 6px 16px rgba(230, 195, 167, 0.35);
  color: white;
}

.pagination-arrow:hover:not(:disabled)::before {
  opacity: 1;
}

.pagination-arrow:disabled {
  opacity: 0.4;
  cursor: not-allowed;
  transform: none;
  box-shadow: none;
}

.pagination-numbers {
  display: flex;
  align-items: center;
  gap: 6px;
  margin: 0 20px;
}

.pagination-number {
  display: flex;
  align-items: center;
  justify-content: center;
  width: 44px;
  height: 44px;
  border: 2px solid transparent;
  background: white;
  border-radius: 12px;
  cursor: pointer;
  font-size: 14px;
  font-weight: 700;
  color: #6b7280;
  transition: all 0.3s cubic-bezier(0.4, 0, 0.2, 1);
  box-shadow: 0 2px 8px rgba(0, 0, 0, 0.06);
  position: relative;
  overflow: hidden;
}

.pagination-number::before {
  content: '';
  position: absolute;
  inset: 0;
  background: linear-gradient(135deg, #E6C3A7 0%, #806D5D 100%);
  opacity: 0;
  transition: opacity 0.3s ease;
  z-index: -1;
}

.pagination-number:hover {
  transform: translateY(-2px) scale(1.05);
  box-shadow: 0 6px 16px rgba(230, 195, 167, 0.25);
  color: #806D5D;
}

.pagination-number.active {
  background: linear-gradient(135deg, #E6C3A7 0%, #806D5D 100%);
  color: white;
  box-shadow: 0 6px 20px rgba(230, 195, 167, 0.4);
  transform: translateY(-2px);
}

.pagination-number.active::before {
  opacity: 1;
}

.pagination-dots {
  padding: 0 8px;
  color: #9ca3af;
  font-size: 14px;
}

/* Responsividade */
@media (max-width: 1024px) {
  .table-header,
  .table-row {
    grid-template-columns: 2fr 1fr 1fr 80px 60px;
    gap: 16px;
  }
  
  .patient-info {
    gap: 8px;
  }
  
  .avatar-placeholder {
    width: 36px;
    height: 36px;
    font-size: 12px;
  }

  .consultas-header-content {
    flex-wrap: wrap;
  }
}

@media (max-width: 768px) {
  .consultas-container {
    padding: 24px 16px;
  }
  
  .consultas-title {
    font-size: 28px;
  }

  .consultas-header-content {
    flex-direction: column;
    align-items: stretch;
  }

  .btn-new-consultation {
    width: 100%;
    justify-content: center;
  }
  
  .table-header {
    display: none;
  }
  
  .table-row {
    display: flex;
    flex-direction: column;
    gap: 12px;
    padding: 20px;
    border-radius: 12px;
    margin-bottom: 12px;
    background: white;
    box-shadow: 0 2px 8px rgba(0, 0, 0, 0.04);
    border: 1px solid #f0f0f0;
  }
  
  .table-body {
    gap: 0;
    background: transparent;
  }
  
  .consultas-table-container {
    background: transparent;
    box-shadow: none;
    border: none;
  }
  
  .table-cell {
    justify-content: space-between;
  }
  
  .table-cell::before {
    content: attr(data-label);
    font-weight: 600;
    color: #6b7280;
    font-size: 12px;
    text-transform: uppercase;
    letter-spacing: 0.5px;
  }
  
  .patient-cell::before {
    display: none;
  }
  
  .actions-cell {
    justify-content: flex-end;
  }
  
  .actions-cell::before {
    display: none;
  }
}

@media (max-width: 480px) {
  .pagination-container {
    flex-wrap: wrap;
    gap: 8px;
  }
  
  .pagination-numbers {
    margin: 0 8px;
  }
  
  .pagination-arrow,
  .pagination-number {
    width: 36px;
    height: 36px;
    font-size: 12px;
  }
}

/* Estados de loading, erro e vazio */
.loading-container {
  display: flex;
  flex-direction: column;
  align-items: center;
  justify-content: center;
  padding: 60px 20px;
  text-align: center;
}

.loading-spinner {
  width: 48px;
  height: 48px;
  border: 4px solid rgba(230, 195, 167, 0.2);
  border-top: 4px solid #E6C3A7;
  border-right: 4px solid #806D5D;
  border-radius: 50%;
  animation: spin 0.8s cubic-bezier(0.68, -0.55, 0.265, 1.55) infinite;
  margin-bottom: 20px;
  box-shadow: 0 0 20px rgba(230, 195, 167, 0.4);
}

@keyframes spin {
  0% { 
    transform: rotate(0deg) scale(1);
  }
  50% {
    transform: rotate(180deg) scale(1.1);
  }
  100% { 
    transform: rotate(360deg) scale(1);
  }
}

.loading-container p {
  color: #6b7280;
  font-size: 14px;
  margin: 0;
}

.error-container {
  display: flex;
  flex-direction: column;
  align-items: center;
  justify-content: center;
  padding: 60px 20px;
  text-align: center;
  background: #fef2f2;
  border: 1px solid #fecaca;
  border-radius: 12px;
  margin: 20px;
}

.error-icon {
  width: 48px;
  height: 48px;
  color: #ef4444;
  margin-bottom: 16px;
}

.error-container h3 {
  color: #dc2626;
  font-size: 18px;
  font-weight: 600;
  margin: 0 0 8px 0;
}

.error-container p {
  color: #991b1b;
  font-size: 14px;
  margin: 0 0 20px 0;
}

.retry-button {
  background: #dc2626;
  color: white;
  border: none;
  padding: 10px 20px;
  border-radius: 8px;
  font-size: 14px;
  font-weight: 500;
  cursor: pointer;
  transition: background-color 0.2s;
}

.retry-button:hover {
  background: #b91c1c;
}

.empty-state {
  display: flex;
  flex-direction: column;
  align-items: center;
  justify-content: center;
  padding: 60px 20px;
  text-align: center;
  grid-column: 1 / -1;
}

.empty-icon {
  width: 48px;
  height: 48px;
  color: #9ca3af;
  margin-bottom: 16px;
}

.empty-state h3 {
  color: #374151;
  font-size: 18px;
  font-weight: 600;
  margin: 0 0 8px 0;
}

.empty-state p {
  color: #6b7280;
  font-size: 14px;
  margin: 0;
}

.consultas-stats {
  display: flex;
  align-items: center;
  gap: 8px;
  color: #6b7280;
  font-size: 14px;
  margin-top: 8px;
}

.consultas-stats span {
  background: #f3f4f6;
  padding: 4px 12px;
  border-radius: 20px;
  font-size: 12px;
  font-weight: 500;
}

/* Back Button */
.back-button {
  display: inline-flex;
  align-items: center;
  gap: 10px;
  background: rgba(255, 255, 255, 0.95);
  backdrop-filter: blur(10px);
  color: #374151;
  border: 2px solid transparent;
  background-clip: padding-box;
  padding: 12px 24px;
  border-radius: 14px;
  font-size: 14px;
  font-weight: 700;
  cursor: pointer;
  transition: all 0.3s cubic-bezier(0.4, 0, 0.2, 1);
  box-shadow: 0 2px 8px rgba(0, 0, 0, 0.06);
  position: relative;
  overflow: hidden;
}

.back-button::before {
  content: '';
  position: absolute;
  inset: 0;
  background: linear-gradient(135deg, rgba(230, 195, 167, 0.08) 0%, rgba(128, 109, 93, 0.08) 100%);
  opacity: 0;
  transition: opacity 0.3s ease;
}

.back-button:hover {
  transform: translateY(-2px) scale(1.02);
  box-shadow: 0 6px 20px rgba(230, 195, 167, 0.3);
  border-color: rgba(230, 195, 167, 0.5);
  color: #806D5D;
}

.back-button:hover::before {
  opacity: 1;
}

.back-button:active {
  transform: translateY(0) scale(0.98);
}

/* Modal Styles */
.modal-overlay {
  position: fixed;
  top: 0;
  left: 0;
  right: 0;
  bottom: 0;
  background: rgba(0, 0, 0, 0.6);
  backdrop-filter: blur(8px);
  display: flex;
  align-items: center;
  justify-content: center;
  z-index: 1000;
  padding: 24px;
  animation: fadeIn 0.3s ease;
}

@keyframes fadeIn {
  from {
    opacity: 0;
  }
  to {
    opacity: 1;
  }
}

.modal-content {
  background: rgba(255, 255, 255, 0.98);
  backdrop-filter: blur(20px);
  border-radius: 24px;
  box-shadow: 0 32px 64px rgba(0, 0, 0, 0.2), 
              0 8px 16px rgba(0, 0, 0, 0.1);
  max-width: 900px;
  width: 100%;
  max-height: 90vh;
  overflow: hidden;
  display: flex;
  flex-direction: column;
  border: 1px solid rgba(255, 255, 255, 0.8);
  animation: slideUp 0.3s cubic-bezier(0.4, 0, 0.2, 1);
}

@keyframes slideUp {
  from {
    opacity: 0;
    transform: translateY(40px) scale(0.95);
  }
  to {
    opacity: 1;
    transform: translateY(0) scale(1);
  }
}

.modal-header {
  display: flex;
  align-items: center;
  justify-content: space-between;
  padding: 28px 32px;
  border-bottom: 2px solid rgba(229, 231, 235, 0.5);
  background: linear-gradient(135deg, #f9fafb 0%, #f3f4f6 100%);
  position: relative;
}

.modal-header::after {
  content: '';
  position: absolute;
  bottom: -2px;
  left: 32px;
  right: 32px;
  height: 2px;
  background: linear-gradient(90deg, 
    transparent 0%, 
    rgba(230, 195, 167, 0.5) 50%, 
    transparent 100%);
}

.modal-title {
  font-size: 22px;
  font-weight: 800;
  background: linear-gradient(135deg, #1f2937 0%, #4b5563 100%);
  -webkit-background-clip: text;
  -webkit-text-fill-color: transparent;
  background-clip: text;
  margin: 0;
  letter-spacing: -0.5px;
}

.modal-close {
  display: flex;
  align-items: center;
  justify-content: center;
  width: 40px;
  height: 40px;
  border: none;
  background: white;
  border-radius: 12px;
  cursor: pointer;
  color: #6b7280;
  transition: all 0.3s cubic-bezier(0.4, 0, 0.2, 1);
  box-shadow: 0 2px 8px rgba(0, 0, 0, 0.06);
}

.modal-close:hover {
  background: linear-gradient(135deg, #fee2e2 0%, #fecaca 100%);
  color: #dc2626;
  transform: rotate(90deg) scale(1.05);
  box-shadow: 0 6px 16px rgba(220, 38, 38, 0.2);
}

.modal-body {
  flex: 1;
  overflow-y: auto;
  padding: 24px;
}

.modal-loading {
  display: flex;
  flex-direction: column;
  align-items: center;
  justify-content: center;
  padding: 60px 20px;
  text-align: center;
}

.loading-icon {
  width: 40px;
  height: 40px;
  border: 4px solid #f3f4f6;
  border-top: 4px solid #3b82f6;
  border-radius: 50%;
  animation: spin 1s linear infinite;
  margin-bottom: 16px;
}

.modal-section {
  margin-bottom: 32px;
}

.modal-section:last-child {
  margin-bottom: 0;
}

.section-title {
  display: flex;
  align-items: center;
  gap: 8px;
  font-size: 16px;
  font-weight: 600;
  color: #1f2937;
  margin: 0 0 16px 0;
}

.section-content {
  color: #374151;
  line-height: 1.6;
}

.info-grid {
  display: grid;
  grid-template-columns: repeat(auto-fit, minmax(250px, 1fr));
  gap: 16px;
}

.info-item {
  display: flex;
  flex-direction: column;
  gap: 4px;
}

.info-label {
  font-size: 12px;
  font-weight: 600;
  color: #6b7280;
  text-transform: uppercase;
  letter-spacing: 0.5px;
}

.info-value {
  font-size: 14px;
  color: #374151;
  font-weight: 500;
}

.status-badge {
  display: inline-flex;
  align-items: center;
  padding: 4px 12px;
  border-radius: 20px;
  font-size: 12px;
  font-weight: 600;
  text-transform: capitalize;
  width: fit-content;
}

.status-completed {
  background: linear-gradient(135deg, #d1fae5 0%, #a7f3d0 100%);
  color: #065f46;
  border: 1px solid rgba(6, 95, 70, 0.1);
}

.status-completed::before {
  background: #065f46;
  box-shadow: 0 0 8px rgba(6, 95, 70, 0.5);
}

.status-recording {
  background: linear-gradient(135deg, #fef3c7 0%, #fde68a 100%);
  color: #92400e;
  border: 1px solid rgba(146, 64, 14, 0.1);
}

.status-recording::before {
  background: #92400e;
  box-shadow: 0 0 8px rgba(146, 64, 14, 0.5);
}

.status-processing {
  background: linear-gradient(135deg, #dbeafe 0%, #bfdbfe 100%);
  color: #1e40af;
  border: 1px solid rgba(30, 64, 175, 0.1);
}

.status-processing::before {
  background: #1e40af;
  box-shadow: 0 0 8px rgba(30, 64, 175, 0.5);
  animation: pulse 1s infinite;
}

.status-error {
  background: linear-gradient(135deg, #fee2e2 0%, #fecaca 100%);
  color: #991b1b;
  border: 1px solid rgba(153, 27, 27, 0.1);
}

.status-error::before {
  background: #991b1b;
  box-shadow: 0 0 8px rgba(153, 27, 27, 0.5);
}

.status-cancelled {
  background: linear-gradient(135deg, #f3f4f6 0%, #e5e7eb 100%);
  color: #6b7280;
  border: 1px solid rgba(107, 114, 128, 0.1);
}

.status-cancelled::before {
  background: #6b7280;
  box-shadow: 0 0 8px rgba(107, 114, 128, 0.3);
  animation: none;
}

.status-created {
  background: linear-gradient(135deg, #e0e7ff 0%, #c7d2fe 100%);
  color: #4338ca;
  border: 1px solid rgba(67, 56, 202, 0.1);
}

.status-created::before {
  background: #4338ca;
  box-shadow: 0 0 8px rgba(67, 56, 202, 0.5);
}

.transcription-summary,
.key-points,
.raw-transcription,
.medical-info {
  margin-bottom: 16px;
}

.transcription-summary h4,
.key-points h4,
.raw-transcription h4,
.medical-info h4 {
  font-size: 14px;
  font-weight: 600;
  color: #374151;
  margin: 0 0 8px 0;
}

.transcription-summary p,
.raw-transcription p,
.medical-info p {
  margin: 0;
  font-size: 14px;
  line-height: 1.6;
}

.key-points ul {
  margin: 0;
  padding-left: 20px;
}

.key-points li {
  margin-bottom: 4px;
  font-size: 14px;
  line-height: 1.5;
}

.audio-files,
.documents {
  display: flex;
  flex-direction: column;
  gap: 12px;
}

.audio-file,
.document {
  display: flex;
  align-items: center;
  justify-content: space-between;
  padding: 12px;
  background: #f8f9fa;
  border-radius: 8px;
  border: 1px solid #e5e7eb;
}

.file-info,
.document-info {
  display: flex;
  flex-direction: column;
  gap: 4px;
}

.file-name,
.document-title {
  font-size: 14px;
  font-weight: 500;
  color: #374151;
}

.file-size,
.file-duration,
.document-type {
  font-size: 12px;
  color: #6b7280;
}

.file-actions,
.document-actions {
  display: flex;
  gap: 8px;
}

.action-button {
  display: flex;
  align-items: center;
  justify-content: center;
  width: 32px;
  height: 32px;
  border: none;
  background: white;
  border-radius: 6px;
  cursor: pointer;
  color: #6b7280;
  transition: all 0.2s ease;
  box-shadow: 0 1px 2px rgba(0, 0, 0, 0.05);
}

.action-button:hover {
  background-color: #f3f4f6;
  color: #374151;
}

/* Layout de 2 Colunas - Chat + Anamnese */
.consultas-details-container {
  max-width: 100%;
  padding: 24px;
}

/* Card de Informações da Consulta */
.consultation-info-card {
  background: rgba(255, 255, 255, 0.95);
  backdrop-filter: blur(20px);
  border-radius: 24px;
  box-shadow: 0 8px 32px rgba(0, 0, 0, 0.08), 
              0 2px 8px rgba(0, 0, 0, 0.04);
  border: 1px solid rgba(255, 255, 255, 0.8);
  padding: 32px;
  margin-bottom: 32px;
  position: relative;
  overflow: hidden;
  transition: all 0.3s ease;
}

.consultation-info-card::before {
  content: '';
  position: absolute;
  top: 0;
  left: 0;
  right: 0;
  height: 4px;
  background: linear-gradient(90deg, #E6C3A7 0%, #806D5D 50%, #E6C3A7 100%);
}

.consultation-info-card:hover {
  box-shadow: 0 12px 48px rgba(0, 0, 0, 0.12), 
              0 4px 12px rgba(0, 0, 0, 0.06);
  transform: translateY(-2px);
}

.consultation-info-grid {
  display: grid;
  grid-template-columns: repeat(auto-fit, minmax(200px, 1fr));
  gap: 20px;
  margin-bottom: 20px;
}

.info-block {
  display: flex;
  align-items: center;
  gap: 16px;
  padding: 20px;
  background: linear-gradient(135deg, rgba(249, 250, 251, 0.9) 0%, rgba(243, 244, 246, 0.9) 100%);
  border-radius: 16px;
  transition: all 0.3s cubic-bezier(0.4, 0, 0.2, 1);
  border: 1px solid rgba(229, 231, 235, 0.5);
  position: relative;
  overflow: hidden;
}

.info-block::before {
  content: '';
  position: absolute;
  inset: 0;
  background: linear-gradient(135deg, rgba(230, 195, 167, 0.08) 0%, rgba(128, 109, 93, 0.08) 100%);
  opacity: 0;
  transition: opacity 0.3s ease;
}

.info-block:hover {
  background: linear-gradient(135deg, rgba(255, 255, 255, 0.95) 0%, rgba(249, 250, 251, 0.95) 100%);
  transform: translateY(-4px);
  box-shadow: 0 8px 24px rgba(230, 195, 167, 0.25);
  border-color: rgba(230, 195, 167, 0.3);
}

.info-block:hover::before {
  opacity: 1;
}

.info-icon-wrapper {
  width: 52px;
  height: 52px;
  background: linear-gradient(135deg, #E6C3A7 0%, #806D5D 100%);
  border-radius: 14px;
  display: flex;
  align-items: center;
  justify-content: center;
  color: white;
  flex-shrink: 0;
  box-shadow: 0 4px 16px rgba(230, 195, 167, 0.4);
  position: relative;
  transition: all 0.3s ease;
}

.info-icon-wrapper::after {
  content: '';
  position: absolute;
  inset: -3px;
  border-radius: 16px;
  background: linear-gradient(135deg, rgba(230, 195, 167, 0.3) 0%, rgba(128, 109, 93, 0.3) 100%);
  z-index: -1;
  opacity: 0;
  transition: opacity 0.3s ease;
}

.info-block:hover .info-icon-wrapper {
  transform: scale(1.1) rotate(5deg);
}

.info-block:hover .info-icon-wrapper::after {
  opacity: 1;
}

.info-icon-wrapper.status-icon {
  background: linear-gradient(135deg, #10b981 0%, #059669 100%);
  box-shadow: 0 4px 16px rgba(16, 185, 129, 0.3);
}

.info-icon-wrapper.status-icon::after {
  background: linear-gradient(135deg, rgba(16, 185, 129, 0.3) 0%, rgba(5, 150, 105, 0.3) 100%);
}

.info-content {
  display: flex;
  flex-direction: column;
  gap: 4px;
  flex: 1;
}

.info-content .info-label {
  font-size: 12px;
  font-weight: 600;
  color: #6b7280;
  text-transform: uppercase;
  letter-spacing: 0.5px;
}

.info-content .info-value {
  font-size: 14px;
  font-weight: 600;
  color: #1f2937;
}

.patient-context-section {
  margin-top: 20px;
  padding: 16px;
  background: linear-gradient(135deg, rgba(230, 195, 167, 0.2) 0%, rgba(230, 195, 167, 0.3) 100%);
  border-radius: 12px;
  border: 1px solid rgba(230, 195, 167, 0.5);
}

.context-label {
  display: flex;
  align-items: center;
  gap: 8px;
  font-size: 13px;
  font-weight: 600;
  color: #806D5D;
  margin-bottom: 8px;
}

.context-text {
  font-size: 14px;
  line-height: 1.6;
  color: #6d5f50;
  margin: 0;
}

.details-two-column-layout {
  display: grid;
  grid-template-columns: 1fr 1fr;
  gap: 24px;
  margin-top: 0;
}

/* Coluna do Chat */
.chat-column {
  display: flex;
  flex-direction: column;
}

.chat-container {
  background: rgba(255, 255, 255, 0.95);
  backdrop-filter: blur(20px);
  border-radius: 24px;
  box-shadow: 0 8px 32px rgba(0, 0, 0, 0.08), 
              0 2px 8px rgba(0, 0, 0, 0.04);
  border: 1px solid rgba(255, 255, 255, 0.8);
  display: flex;
  flex-direction: column;
  height: calc(100vh - 200px);
  min-height: 500px;
  overflow: hidden;
  transition: all 0.3s ease;
}

.chat-container:hover {
  box-shadow: 0 12px 48px rgba(0, 0, 0, 0.12), 
              0 4px 12px rgba(0, 0, 0, 0.06);
}

.chat-header {
  padding: 24px 28px;
  border-bottom: 2px solid rgba(229, 231, 235, 0.5);
  background: linear-gradient(135deg, #f9fafb 0%, #f3f4f6 100%);
  border-radius: 24px 24px 0 0;
  position: relative;
}

.chat-header::after {
  content: '';
  position: absolute;
  bottom: -2px;
  left: 28px;
  right: 28px;
  height: 2px;
  background: linear-gradient(90deg, 
    transparent 0%, 
    rgba(230, 195, 167, 0.5) 50%, 
    transparent 100%);
}

.chat-header h3 {
  margin: 0;
  font-size: 16px;
  font-weight: 600;
  color: #1f2937;
}

.chat-messages {
  flex: 1;
  overflow-y: auto;
  padding: 20px;
  display: flex;
  flex-direction: column;
  gap: 16px;
}

.message {
  display: flex;
  gap: 12px;
  align-items: flex-start;
}

.message.user-message {
  flex-direction: row-reverse;
}

.message-avatar {
  width: 40px;
  height: 40px;
  border-radius: 50%;
  display: flex;
  align-items: center;
  justify-content: center;
  flex-shrink: 0;
  box-shadow: 0 2px 8px rgba(0, 0, 0, 0.1);
  transition: all 0.3s ease;
}

.message-avatar.ai-avatar {
  background: linear-gradient(135deg, #dbeafe 0%, #bfdbfe 100%);
  color: #0369a1;
  border: 2px solid rgba(3, 105, 161, 0.2);
}

.message-avatar.user-avatar {
  background: linear-gradient(135deg, #e0e7ff 0%, #c7d2fe 100%);
  color: #4c1d95;
  border: 2px solid rgba(76, 29, 149, 0.2);
}

.message:hover .message-avatar {
  transform: scale(1.1);
  box-shadow: 0 4px 12px rgba(0, 0, 0, 0.15);
}

.message-content {
  max-width: 70%;
  background: linear-gradient(135deg, #f9fafb 0%, #f3f4f6 100%);
  padding: 16px 20px;
  border-radius: 16px;
  font-size: 14px;
  line-height: 1.6;
  color: #374151;
  box-shadow: 0 2px 8px rgba(0, 0, 0, 0.06);
  border: 1px solid rgba(229, 231, 235, 0.5);
  transition: all 0.3s ease;
  position: relative;
}

.message-content::before {
  content: '';
  position: absolute;
  inset: 0;
  border-radius: 16px;
  background: linear-gradient(135deg, rgba(230, 195, 167, 0.05) 0%, rgba(128, 109, 93, 0.05) 100%);
  opacity: 0;
  transition: opacity 0.3s ease;
}

.message-content:hover::before {
  opacity: 1;
}

.user-message .message-content {
  background: linear-gradient(135deg, #dbeafe 0%, #bfdbfe 100%);
  border: 1px solid rgba(59, 130, 246, 0.2);
}

.message-content p {
  margin: 0;
}

.chat-input-area {
  padding: 20px 24px;
  border-top: 2px solid rgba(229, 231, 235, 0.5);
  display: flex;
  gap: 12px;
  background: linear-gradient(135deg, #f9fafb 0%, rgba(249, 250, 251, 0.5) 100%);
}

.chat-input {
  flex: 1;
  padding: 14px 20px;
  border: 2px solid #e5e7eb;
  border-radius: 16px;
  font-size: 14px;
  outline: none;
  transition: all 0.3s cubic-bezier(0.4, 0, 0.2, 1);
  background: white;
  box-shadow: 0 2px 8px rgba(0, 0, 0, 0.04);
}

.chat-input:focus {
  border-color: #E6C3A7;
  box-shadow: 0 4px 16px rgba(230, 195, 167, 0.25);
  transform: translateY(-1px);
}

.chat-send-button {
  width: 48px;
  height: 48px;
  display: flex;
  align-items: center;
  justify-content: center;
  background: linear-gradient(135deg, #E6C3A7 0%, #806D5D 100%);
  color: white;
  border: none;
  border-radius: 14px;
  cursor: pointer;
  transition: all 0.3s cubic-bezier(0.4, 0, 0.2, 1);
  box-shadow: 0 4px 16px rgba(230, 195, 167, 0.4);
  position: relative;
  overflow: hidden;
}

.chat-send-button::before {
  content: '';
  position: absolute;
  inset: 0;
  background: linear-gradient(135deg, rgba(255, 255, 255, 0.2) 0%, transparent 100%);
  opacity: 0;
  transition: opacity 0.3s ease;
}

.chat-send-button:hover:not(:disabled) {
  transform: translateY(-2px) scale(1.05);
  box-shadow: 0 6px 24px rgba(230, 195, 167, 0.5);
}

.chat-send-button:hover:not(:disabled)::before {
  opacity: 1;
}

.chat-send-button:active:not(:disabled) {
  transform: translateY(0) scale(0.98);
}

.chat-send-button:disabled {
  opacity: 0.5;
  cursor: not-allowed;
  transform: none;
  box-shadow: 0 2px 8px rgba(230, 195, 167, 0.2);
}

/* Coluna da Anamnese */
.anamnese-column {
  display: flex;
  flex-direction: column;
}

.anamnese-container {
  background: rgba(255, 255, 255, 0.95);
  backdrop-filter: blur(20px);
  border-radius: 24px;
  box-shadow: 0 8px 32px rgba(0, 0, 0, 0.08), 
              0 2px 8px rgba(0, 0, 0, 0.04);
  border: 1px solid rgba(255, 255, 255, 0.8);
  display: flex;
  flex-direction: column;
  height: calc(100vh - 200px);
  min-height: 500px;
  overflow: hidden;
  transition: all 0.3s ease;
}

.anamnese-container:hover {
  box-shadow: 0 12px 48px rgba(0, 0, 0, 0.12), 
              0 4px 12px rgba(0, 0, 0, 0.06);
}

.anamnese-header {
  padding: 24px 28px;
  border-bottom: 2px solid rgba(230, 195, 167, 0.3);
  background: linear-gradient(135deg, rgba(230, 195, 167, 0.15) 0%, rgba(230, 195, 167, 0.25) 100%);
  border-radius: 24px 24px 0 0;
  position: relative;
}

.anamnese-header::after {
  content: '';
  position: absolute;
  bottom: -2px;
  left: 28px;
  right: 28px;
  height: 2px;
  background: linear-gradient(90deg, 
    transparent 0%, 
    rgba(230, 195, 167, 0.6) 50%, 
    transparent 100%);
}

.anamnese-header h2 {
  margin: 0;
  font-size: 16px;
  font-weight: 600;
  color: #806D5D;
}

.anamnese-content {
  flex: 1;
  overflow-y: auto;
  padding: 0;
}

.anamnese-sections {
  display: flex;
  flex-direction: column;
}

/* Banner de aviso/alerta na anamnese */
.anamnese-warning-banner {
  display: flex;
  align-items: center;
  gap: 12px;
  padding: 12px 16px;
  background: rgba(230, 195, 167, 0.2);
  border: 1px solid rgba(230, 195, 167, 0.5);
  border-radius: 8px;
  margin-bottom: 16px;
  color: #806D5D;
  font-size: 14px;
  line-height: 1.5;
}

.anamnese-warning-banner strong {
  font-weight: 600;
}

/* Seções Colapsáveis */
.collapsible-section {
  border-bottom: 1px solid #e5e7eb;
}

.collapsible-header {
  width: 100%;
  padding: 16px 24px;
  background: white;
  border: none;
  display: flex;
  align-items: center;
  justify-content: space-between;
  cursor: pointer;
  transition: background-color 0.2s;
  text-align: left;
}

.collapsible-header:hover {
  background: #f9fafb;
}

.collapsible-title {
  font-size: 15px;
  font-weight: 600;
  color: #1f2937;
}

.collapsible-icon {
  width: 20px;
  height: 20px;
  color: #6b7280;
  transition: transform 0.3s ease;
}

.collapsible-icon.open {
  transform: rotate(-90deg) !important;
}

.collapsible-content {
  padding: 16px 24px 24px;
  background: #f9fafb;
}

.anamnese-subsection {
  margin-bottom: 20px;
}

.anamnese-subsection:last-child {
  margin-bottom: 0;
}

.anamnese-subsection h4 {
  font-size: 14px;
  font-weight: 600;
  color: #374151;
  margin: 0 0 12px 0;
  padding-bottom: 8px;
  border-bottom: 1px solid #e5e7eb;
}

.anamnese-subsection h5 {
  font-size: 13px;
  font-weight: 600;
  color: #6b7280;
  margin: 16px 0 8px 0;
}

/* Data Fields */
.data-field {
  margin-bottom: 16px;
  padding: 16px 20px;
  background: white;
  border-radius: 12px;
  border-left: 4px solid transparent;
  box-shadow: 0 2px 8px rgba(0, 0, 0, 0.04);
  transition: all 0.3s cubic-bezier(0.4, 0, 0.2, 1);
  position: relative;
}

.data-field::before {
  content: '';
  position: absolute;
  left: 0;
  top: 0;
  bottom: 0;
  width: 4px;
  background: linear-gradient(135deg, #E6C3A7 0%, #806D5D 100%);
  border-radius: 12px 0 0 12px;
}

.data-field:hover {
  transform: translateX(4px);
  box-shadow: 0 4px 16px rgba(230, 195, 167, 0.2);
  background: linear-gradient(135deg, rgba(255, 255, 255, 1) 0%, rgba(249, 250, 251, 1) 100%);
}

.data-label {
  font-size: 12px;
  font-weight: 600;
  color: #6b7280;
  display: block;
  margin-bottom: 4px;
  text-transform: uppercase;
  letter-spacing: 0.5px;
}

.data-value {
  font-size: 14px;
  color: #374151;
  line-height: 1.5;
  margin: 0;
  word-wrap: break-word;
}

.data-value-empty {
  color: #9ca3af;
  font-style: italic;
}

.data-list {
  list-style-type: disc;
  margin: 4px 0 0 0;
  padding-left: 20px;
}

.data-list li {
  font-size: 14px;
  color: #374151;
  line-height: 1.5;
  margin-bottom: 4px;
}

/* Estados de Loading e Erro na Anamnese */
.anamnese-loading,
.anamnese-error,
.anamnese-empty {
  display: flex;
  flex-direction: column;
  align-items: center;
  justify-content: center;
  padding: 60px 20px;
  text-align: center;
}

.anamnese-error {
  color: #dc2626;
}

.anamnese-empty {
  color: #6b7280;
}

/* Responsive Modal */
@media (max-width: 768px) {
  .modal-overlay {
    padding: 16px;
  }
  
  .modal-content {
    max-height: 95vh;
  }
  
  .modal-header {
    padding: 20px;
  }
  
  .modal-body {
    padding: 20px;
  }
  
  .modal-title {
    font-size: 18px;
  }
  
  .info-grid {
    grid-template-columns: 1fr;
    gap: 12px;
  }
  
  .audio-file,
  .document {
    flex-direction: column;
    align-items: flex-start;
    gap: 12px;
  }
  
  .file-actions,
  .document-actions {
    align-self: flex-end;
  }

  /* Layout responsivo - empilhar colunas */
  .details-two-column-layout {
    grid-template-columns: 1fr;
  }

  .chat-container,
  .anamnese-container {
    height: 600px;
  }

  /* Card de informações responsivo */
  .consultation-info-grid {
    grid-template-columns: 1fr;
    gap: 12px;
  }

  .consultation-info-card {
    padding: 16px;
  }

  .info-block {
    padding: 10px;
  }

  .info-icon-wrapper {
    width: 36px;
    height: 36px;
  }
}

/* Estilos para campos editáveis */
.data-field-header {
  display: flex;
  align-items: center;
  justify-content: space-between;
  margin-bottom: 8px;
}

.field-actions {
  display: flex;
  gap: 4px;
  align-items: center;
}

.ai-button {
  background: linear-gradient(135deg, rgba(230, 195, 167, 0.3) 0%, rgba(230, 195, 167, 0.5) 100%);
  border: 1px solid rgba(230, 195, 167, 0.4);
  color: #806D5D;
  cursor: pointer;
  padding: 6px 8px;
  border-radius: 8px;
  transition: all 0.3s cubic-bezier(0.4, 0, 0.2, 1);
  display: flex;
  align-items: center;
  justify-content: center;
  box-shadow: 0 2px 6px rgba(230, 195, 167, 0.2);
  position: relative;
  overflow: hidden;
}

.ai-button::before {
  content: '';
  position: absolute;
  inset: 0;
  background: linear-gradient(135deg, #E6C3A7 0%, #806D5D 100%);
  opacity: 0;
  transition: opacity 0.3s ease;
  z-index: -1;
}

.ai-button:hover {
  transform: translateY(-2px) scale(1.05);
  box-shadow: 0 4px 12px rgba(230, 195, 167, 0.4);
  color: white;
}

.ai-button:hover::before {
  opacity: 1;
}

.edit-button {
  background: linear-gradient(135deg, rgba(249, 250, 251, 0.8) 0%, rgba(243, 244, 246, 0.8) 100%);
  border: 1px solid rgba(107, 114, 128, 0.2);
  color: #6b7280;
  cursor: pointer;
  padding: 6px 8px;
  border-radius: 8px;
  transition: all 0.3s cubic-bezier(0.4, 0, 0.2, 1);
  display: flex;
  align-items: center;
  justify-content: center;
  box-shadow: 0 2px 6px rgba(0, 0, 0, 0.04);
  position: relative;
  overflow: hidden;
}

.edit-button::before {
  content: '';
  position: absolute;
  inset: 0;
  background: linear-gradient(135deg, #6b7280 0%, #4b5563 100%);
  opacity: 0;
  transition: opacity 0.3s ease;
  z-index: -1;
}

.edit-button:hover {
  transform: translateY(-2px) scale(1.05);
  box-shadow: 0 4px 12px rgba(107, 114, 128, 0.2);
  color: white;
}

.edit-button:hover::before {
  opacity: 1;
}

.edit-field {
  margin-top: 8px;
}

.edit-input {
  width: 100%;
  padding: 14px 18px;
  border: 2px solid #e5e7eb;
  border-radius: 12px;
  font-size: 14px;
  font-family: inherit;
  resize: vertical;
  transition: all 0.3s cubic-bezier(0.4, 0, 0.2, 1);
  background: white;
  box-shadow: 0 2px 8px rgba(0, 0, 0, 0.04);
}

.edit-input:focus {
  outline: none;
  border-color: #E6C3A7;
  box-shadow: 0 4px 16px rgba(230, 195, 167, 0.25);
  transform: translateY(-1px);
}

.edit-actions {
  display: flex;
  gap: 8px;
  margin-top: 8px;
}

.save-button,
.cancel-button {
  display: flex;
  align-items: center;
  gap: 8px;
  padding: 12px 24px;
  border-radius: 12px;
  font-size: 14px;
  font-weight: 700;
  cursor: pointer;
  transition: all 0.3s cubic-bezier(0.4, 0, 0.2, 1);
  border: none;
  box-shadow: 0 2px 8px rgba(0, 0, 0, 0.1);
  position: relative;
  overflow: hidden;
}

.save-button::before,
.cancel-button::before {
  content: '';
  position: absolute;
  inset: 0;
  background: linear-gradient(135deg, rgba(255, 255, 255, 0.2) 0%, transparent 100%);
  opacity: 0;
  transition: opacity 0.3s ease;
}

.save-button {
  background: linear-gradient(135deg, #10b981 0%, #059669 100%);
  color: white;
}

.save-button:hover:not(:disabled) {
  transform: translateY(-2px) scale(1.02);
  box-shadow: 0 6px 20px rgba(16, 185, 129, 0.4);
}

.save-button:hover:not(:disabled)::before {
  opacity: 1;
}

.save-button:active:not(:disabled) {
  transform: translateY(0) scale(0.98);
}

.save-button:disabled {
  background: linear-gradient(135deg, #9ca3af 0%, #6b7280 100%);
  cursor: not-allowed;
  opacity: 0.6;
  transform: none;
}

.cancel-button {
  background: linear-gradient(135deg, #f3f4f6 0%, #e5e7eb 100%);
  color: #374151;
  border: 1px solid rgba(107, 114, 128, 0.2);
}

.cancel-button:hover:not(:disabled) {
  transform: translateY(-2px) scale(1.02);
  box-shadow: 0 6px 20px rgba(107, 114, 128, 0.2);
  background: linear-gradient(135deg, #e5e7eb 0%, #d1d5db 100%);
}

.cancel-button:hover:not(:disabled)::before {
  opacity: 1;
}

.cancel-button:active:not(:disabled) {
  transform: translateY(0) scale(0.98);
}

.cancel-button:disabled {
  background: #f9fafb;
  color: #9ca3af;
  cursor: not-allowed;
  opacity: 0.6;
  transform: none;
}

.loading-spinner-small {
  width: 14px;
  height: 14px;
  border: 2px solid transparent;
  border-top: 2px solid currentColor;
  border-radius: 50%;
  animation: spin 1s linear infinite;
}

@keyframes spin {
  to {
    transform: rotate(360deg);
  }
}

/* Estilos para Chat com IA */
.chat-field-indicator {
  font-size: 13px;
  color: #8b5cf6;
  margin-top: 8px;
  display: flex;
  align-items: center;
}

.chat-empty-state {
  display: flex;
  flex-direction: column;
  align-items: center;
  justify-content: center;
  height: 100%;
  padding: 40px 20px;
  text-align: center;
}

/* Indicador de digitando */
.typing-indicator {
  display: flex;
  align-items: center;
  gap: 4px;
  padding: 8px 0;
}

.typing-indicator span {
  width: 8px;
  height: 8px;
  background-color: #9ca3af;
  border-radius: 50%;
  animation: typing 1.4s infinite;
}

.typing-indicator span:nth-child(2) {
  animation-delay: 0.2s;
}

.typing-indicator span:nth-child(3) {
  animation-delay: 0.4s;
}

@keyframes typing {
  0%, 60%, 100% {
    transform: translateY(0);
    opacity: 0.7;
  }
  30% {
    transform: translateY(-10px);
    opacity: 1;
  }
}

/* Mobile - Campos editáveis */
@media (max-width: 768px) {
  .edit-actions {
    flex-direction: column;
  }

  .save-button,
  .cancel-button {
    justify-content: center;
    width: 100%;
  }

  .field-actions {
    gap: 2px;
  }
}

/* ==================== ESTILOS PARA PÁGINA DE ALIMENTAÇÃO ==================== */

.single-column-layout {
  width: 100%;
  max-width: none;
  margin: 0;
}

.alimentacao-container {
  background: #fafafa;
  border-radius: 16px;
  padding: 32px;
  box-shadow: 0 4px 20px rgba(0, 0, 0, 0.08);
}

.alimentacao-title {
  font-size: 28px;
  font-weight: 700;
  color: #1a1a1a;
  margin-bottom: 32px;
  text-align: center;
}

.refeicoes-grid {
  display: grid;
  grid-template-columns: 1fr 1fr;
  gap: 24px;
}

.refeicao-section {
  background: white;
  border-radius: 12px;
  padding: 24px;
  box-shadow: 0 2px 12px rgba(0, 0, 0, 0.06);
  border: 1px solid #e5e7eb;
}

.refeicao-title {
  font-size: 18px;
  font-weight: 600;
  color: #374151;
  margin-bottom: 16px;
  text-align: center;
  padding-bottom: 12px;
  border-bottom: 2px solid #f3f4f6;
}

.refeicao-table {
  overflow-x: auto;
}

.refeicao-table table {
  width: 100%;
  border-collapse: collapse;
  font-size: 14px;
}

.refeicao-table th {
  background: #f9fafb;
  color: #374151;
  font-weight: 600;
  padding: 12px 8px;
  text-align: left;
  border-bottom: 2px solid #e5e7eb;
  font-size: 12px;
}

.refeicao-table td {
  padding: 12px 8px;
  border-bottom: 1px solid #f3f4f6;
  color: #6b7280;
}

.refeicao-table tr:hover {
  background: #f9fafb;
}

.edit-button {
  background: #edd2bd;
  color: white;
  border: none;
  border-radius: 6px;
  padding: 6px 8px;
  cursor: pointer;
  transition: all 0.2s ease;
  display: flex;
  align-items: center;
  justify-content: center;
}

.edit-button:hover {
  background: #edd2bd;
  transform: translateY(-1px);
}

.edit-button:active {
  transform: translateY(0);
}

.empty-row {
  text-align: center;
  color: #9ca3af;
  font-style: italic;
  padding: 24px;
}

/* Modal de edição */
.modal-overlay {
  position: fixed;
  top: 0;
  left: 0;
  right: 0;
  bottom: 0;
  background: rgba(0, 0, 0, 0.5);
  display: flex;
  align-items: center;
  justify-content: center;
  z-index: 1000;
}

.modal-content {
  background: white;
  border-radius: 12px;
  padding: 32px;
  max-width: 500px;
  width: 90%;
  max-height: 90vh;
  overflow-y: auto;
  box-shadow: 0 20px 40px rgba(0, 0, 0, 0.15);
}

.modal-content h3 {
  margin: 0 0 24px 0;
  font-size: 20px;
  font-weight: 600;
  color: #1a1a1a;
  text-align: center;
}

.edit-form {
  display: flex;
  flex-direction: column;
  gap: 20px;
}

.form-group {
  display: flex;
  flex-direction: column;
  gap: 8px;
}

.form-group label {
  font-weight: 500;
  color: #374151;
  font-size: 14px;
}

.form-group input,
.form-group select {
  padding: 12px 16px;
  border: 2px solid #e5e7eb;
  border-radius: 8px;
  font-size: 14px;
  background: white;
  transition: border-color 0.2s ease;
}

.form-group select {
  cursor: pointer;
}

.form-group input:focus,
.form-group select:focus {
  outline: none;
  border-color: #6366f1;
  box-shadow: 0 0 0 3px rgba(99, 102, 241, 0.1);
}

.form-group select:hover {
  border-color: #d1d5db;
}

.modal-actions {
  display: flex;
  gap: 12px;
  margin-top: 24px;
  justify-content: flex-end;
}

.btn-cancel {
  padding: 12px 24px;
  background: #f3f4f6;
  color: #374151;
  border: none;
  border-radius: 8px;
  font-weight: 500;
  cursor: pointer;
  transition: all 0.2s ease;
}

.btn-cancel:hover {
  background: #e5e7eb;
}

.btn-save {
  padding: 12px 24px;
  background: #10b981;
  color: white;
  border: none;
  border-radius: 8px;
  font-weight: 500;
  cursor: pointer;
  transition: all 0.2s ease;
}

.btn-save:hover {
  background: #059669;
}

/* Responsividade para alimentação */
@media (max-width: 768px) {
  .refeicoes-grid {
    grid-template-columns: 1fr;
    gap: 16px;
  }
  
  .alimentacao-container {
    padding: 20px;
  }
  
  .refeicao-section {
    padding: 16px;
  }
  
  .modal-content {
    margin: 20px;
    padding: 24px;
  }
  
  .modal-actions {
    flex-direction: column;
  }
  
  .btn-cancel,
  .btn-save {
    width: 100%;
  }
}

/* ==================== DARK MODE STYLES ==================== */

/* Table Container */
.dark .consultas-table-container {
  background: rgba(26, 26, 26, 0.95);
  border: 1px solid rgba(255, 255, 255, 0.08);
  box-shadow: 0 8px 32px rgba(0, 0, 0, 0.3);
}

.dark .consultas-table-container:hover {
  box-shadow: 0 12px 48px rgba(0, 0, 0, 0.4);
}

/* Table Header */
.dark .table-header {
  background: linear-gradient(135deg, #2a2a2a 0%, #1a1a1a 100%);
  border-bottom: 2px solid rgba(255, 255, 255, 0.1);
}

.dark .header-cell {
  background: linear-gradient(135deg, #cccccc 0%, #9ca3af 100%);
  -webkit-background-clip: text;
  -webkit-text-fill-color: transparent;
  background-clip: text;
}

/* Table Rows */
.dark .table-row {
  border-bottom: 1px solid rgba(255, 255, 255, 0.08);
}

.dark .table-row:hover {
  background: linear-gradient(135deg, rgba(42, 42, 42, 0.9) 0%, rgba(51, 51, 51, 0.9) 100%);
}

/* Table Cells */
.dark .table-cell {
  color: #cccccc;
}

.dark .patient-name {
  color: #ffffff;
}

.dark .patient-condition {
  color: #9ca3af;
}

.dark .date-cell {
  color: #9ca3af;
}

.dark .consultation-type {
  color: #cccccc;
}

.dark .type-icon {
  color: #9ca3af;
}

/* Action Buttons */
.dark .actions-button {
  background: linear-gradient(135deg, rgba(42, 42, 42, 0.9) 0%, rgba(26, 26, 26, 0.9) 100%);
}

.dark .actions-icon {
  color: #9ca3af;
}

.dark .actions-button:hover .actions-icon {
  color: #ffffff;
}

/* Pagination */
.dark .pagination-arrow {
  background: linear-gradient(#2a2a2a, #2a2a2a) padding-box,
              linear-gradient(135deg, #E6C3A7 0%, #806D5D 100%) border-box;
  color: #9ca3af;
}

.dark .pagination-arrow:hover:not(:disabled) {
  color: #ffffff;
}

.dark .pagination-number {
  background: #2a2a2a;
  color: #9ca3af;
}

.dark .pagination-number:hover {
  color: #E6C3A7;
}

.dark .pagination-number.active {
  color: #ffffff;
}

.dark .pagination-dots {
  color: #6b7280;
}

/* Loading States */
.dark .loading-container p {
  color: #cccccc;
}

.dark .empty-state h3 {
  color: #ffffff;
}

.dark .empty-state p {
  color: #9ca3af;
}

.dark .empty-icon {
  color: #6b7280;
}

/* Error States */
.dark .error-container {
  background: #2a1a1a;
  border: 1px solid #4a2626;
}

.dark .error-container h3 {
  color: #ff6b6b;
}

.dark .error-container p {
  color: #ff9999;
}

/* Back Button */
.dark .back-button {
  background: rgba(42, 42, 42, 0.95);
  color: #cccccc;
  border-color: rgba(255, 255, 255, 0.1);
}

.dark .back-button:hover {
  color: #E6C3A7;
  border-color: rgba(230, 195, 167, 0.3);
}

/* Modal */
.dark .modal-overlay {
  background: rgba(0, 0, 0, 0.8);
}

.dark .modal-content {
  background: rgba(26, 26, 26, 0.98);
  border: 1px solid rgba(255, 255, 255, 0.08);
}

.dark .modal-header {
  background: linear-gradient(135deg, #2a2a2a 0%, #1a1a1a 100%);
  border-bottom: 2px solid rgba(255, 255, 255, 0.1);
}

.dark .modal-title {
  background: linear-gradient(135deg, #ffffff 0%, #cccccc 100%);
  -webkit-background-clip: text;
  -webkit-text-fill-color: transparent;
  background-clip: text;
}

.dark .modal-close {
  background: #2a2a2a;
  color: #9ca3af;
}

.dark .modal-close:hover {
  background: linear-gradient(135deg, #4a2626 0%, #3a1f1f 100%);
  color: #ff6b6b;
}

.dark .section-title {
  color: #ffffff;
}

.dark .section-content {
  color: #cccccc;
}

.dark .info-label {
  color: #9ca3af;
}

.dark .info-value {
  color: #cccccc;
}

/* Consultation Info Card */
.dark .consultation-info-card {
  background: rgba(26, 26, 26, 0.95);
  border: 1px solid rgba(255, 255, 255, 0.08);
}

.dark .info-block {
  background: linear-gradient(135deg, rgba(42, 42, 42, 0.9) 0%, rgba(51, 51, 51, 0.9) 100%);
  border: 1px solid rgba(255, 255, 255, 0.08);
}

.dark .info-block:hover {
  background: linear-gradient(135deg, rgba(51, 51, 51, 0.95) 0%, rgba(42, 42, 42, 0.95) 100%);
  border-color: rgba(255, 255, 255, 0.12);
}

.dark .info-content .info-label {
  color: #9ca3af;
}

.dark .info-content .info-value {
  color: #ffffff;
}

.dark .patient-context-section {
  background: linear-gradient(135deg, rgba(230, 195, 167, 0.1) 0%, rgba(230, 195, 167, 0.15) 100%);
  border: 1px solid rgba(230, 195, 167, 0.3);
}

.dark .context-label {
  color: #E6C3A7;
}

.dark .context-text {
  color: #E6C3A7;
}

/* Chat Container */
.dark .chat-container {
  background: rgba(26, 26, 26, 0.95);
  border: 1px solid rgba(255, 255, 255, 0.08);
}

.dark .chat-container:hover {
  box-shadow: 0 12px 48px rgba(0, 0, 0, 0.4);
}

.dark .chat-header {
  background: linear-gradient(135deg, #2a2a2a 0%, #1a1a1a 100%);
  border-bottom: 2px solid rgba(255, 255, 255, 0.1);
}

.dark .chat-header h3 {
  color: #ffffff;
}

.dark .message-content {
  background: linear-gradient(135deg, #2a2a2a 0%, #1a1a1a 100%);
  color: #cccccc;
  border: 1px solid rgba(255, 255, 255, 0.08);
}

.dark .user-message .message-content {
  background: linear-gradient(135deg, #1e3a5f 0%, #1a2f4a 100%);
  border: 1px solid rgba(59, 130, 246, 0.2);
  color: #cccccc;
}

.dark .chat-input-area {
  background: linear-gradient(135deg, #2a2a2a 0%, rgba(42, 42, 42, 0.5) 100%);
  border-top: 2px solid rgba(255, 255, 255, 0.1);
}

.dark .chat-input {
  background: #2a2a2a;
  border: 2px solid rgba(255, 255, 255, 0.12);
  color: #ffffff;
}

.dark .chat-input:focus {
  background: #333333;
  border-color: #E6C3A7;
}

.dark .chat-empty-state {
  color: #9ca3af;
}

/* Anamnese Container */
.dark .anamnese-container {
  background: rgba(26, 26, 26, 0.95);
  border: 1px solid rgba(255, 255, 255, 0.08);
}

.dark .anamnese-container:hover {
  box-shadow: 0 12px 48px rgba(0, 0, 0, 0.4);
}

.dark .anamnese-header {
  background: linear-gradient(135deg, rgba(230, 195, 167, 0.08) 0%, rgba(230, 195, 167, 0.12) 100%);
  border-bottom: 2px solid rgba(230, 195, 167, 0.2);
}

.dark .anamnese-header h2 {
  color: #E6C3A7;
}

.dark .anamnese-warning-banner {
  background: rgba(230, 195, 167, 0.08);
  border: 1px solid rgba(230, 195, 167, 0.2);
  color: #E6C3A7;
}

.dark .collapsible-section {
  border-bottom: 1px solid rgba(255, 255, 255, 0.08);
}

.dark .collapsible-header {
  background: #2a2a2a;
}

.dark .collapsible-header:hover {
  background: #333333;
}

.dark .collapsible-title {
  color: #ffffff;
}

.dark .collapsible-icon {
  color: #9ca3af;
}

.dark .collapsible-content {
  background: #1a1a1a;
}

.dark .anamnese-subsection h4 {
  color: #ffffff;
  border-bottom: 1px solid rgba(255, 255, 255, 0.1);
}

.dark .anamnese-subsection h5 {
  color: #9ca3af;
}

.dark .anamnese-loading,
.dark .anamnese-error,
.dark .anamnese-empty {
  color: #9ca3af;
}

/* Data Fields */
.dark .data-field {
  background: #2a2a2a;
  border-left: 4px solid transparent;
}

.dark .data-field:hover {
  background: linear-gradient(135deg, rgba(42, 42, 42, 1) 0%, rgba(51, 51, 51, 1) 100%);
}

.dark .data-label {
  color: #9ca3af;
}

.dark .data-value {
  color: #cccccc;
}

.dark .data-value-empty {
  color: #6b7280;
}

.dark .data-list li {
  color: #cccccc;
}

/* Edit Fields */
.dark .edit-input {
  background: #2a2a2a;
  border: 2px solid rgba(255, 255, 255, 0.12);
  color: #ffffff;
}

.dark .edit-input:focus {
  background: #333333;
  border-color: #E6C3A7;
}

/* Audio/Document Files */
.dark .audio-file,
.dark .document {
  background: #2a2a2a;
  border: 1px solid rgba(255, 255, 255, 0.1);
}

.dark .file-name,
.dark .document-title {
  color: #ffffff;
}

.dark .file-size,
.dark .file-duration,
.dark .document-type {
  color: #9ca3af;
}

.dark .action-button {
  background: #1a1a1a;
  color: #9ca3af;
  border: 1px solid rgba(255, 255, 255, 0.08);
}

.dark .action-button:hover {
  background-color: #333333;
  color: #ffffff;
}

/* Stats */
.dark .consultas-stats {
  color: #9ca3af;
}

.dark .consultas-stats span {
  background: #2a2a2a;
  color: #cccccc;
}

/* Alimentação Section */
.dark .alimentacao-container {
  background: #1a1a1a;
}

.dark .alimentacao-title {
  color: #ffffff;
}

.dark .refeicao-section {
  background: #2a2a2a;
  border: 1px solid rgba(255, 255, 255, 0.08);
}

.dark .refeicao-title {
  color: #ffffff;
  border-bottom: 2px solid rgba(255, 255, 255, 0.1);
}

.dark .refeicao-table th {
  background: #1a1a1a;
  color: #cccccc;
  border-bottom: 2px solid rgba(255, 255, 255, 0.1);
}

.dark .refeicao-table td {
  color: #9ca3af;
  border-bottom: 1px solid rgba(255, 255, 255, 0.08);
}

.dark .refeicao-table tr:hover {
  background: #333333;
}

.dark .empty-row {
  color: #6b7280;
}

/* Modal de edição */
.dark .modal-content h3 {
  color: #ffffff;
}

.dark .modal-body {
  background: transparent;
}

.dark .modal-section {
  border-bottom-color: rgba(255, 255, 255, 0.08);
}

.dark .form-group label {
  color: #cccccc;
}

.dark .form-group input,
.dark .form-group select {
  background: #2a2a2a;
  border: 2px solid rgba(255, 255, 255, 0.12);
  color: #ffffff;
}

.dark .form-group input:focus,
.dark .form-group select:focus {
  border-color: #E6C3A7;
  box-shadow: 0 0 0 3px rgba(230, 195, 167, 0.2);
}

.dark .form-group select:hover {
  border-color: rgba(255, 255, 255, 0.2);
}

.dark .btn-cancel {
  background: #2a2a2a;
  color: #cccccc;
}

.dark .btn-cancel:hover {
  background: #333333;
}

/* No consultations message */
.dark .no-consultations {
  color: #6b7280;
}

/* Consultation details */
.dark .consultation-title {
  color: #ffffff;
}

.dark .consultation-patient,
.dark .consultation-type,
.dark .consultation-duration {
  color: #9ca3af;
}

.dark .patient-icon,
.dark .event-type-icon,
.dark .time-icon {
  color: #6b7280;
}

/* Transcription sections */
.dark .transcription-summary h4,
.dark .key-points h4,
.dark .raw-transcription h4,
.dark .medical-info h4 {
  color: #ffffff;
}

.dark .transcription-summary p,
.dark .raw-transcription p,
.dark .medical-info p {
  color: #cccccc;
}

.dark .key-points li {
  color: #cccccc;
}

/* Chat field indicator */
.dark .chat-field-indicator {
  color: #a78bfa;
}

<<<<<<< HEAD
/* Atividade Física Styles */
.atividade-fisica-container {
  padding: 20px 0;
}

.treino-section {
  margin-bottom: 40px;
  background: #ffffff;
  border-radius: 12px;
  box-shadow: 0 4px 6px rgba(0, 0, 0, 0.05);
  overflow: hidden;
  border: 1px solid #e5e7eb;
}

.treino-title {
  background: linear-gradient(135deg, #E6C3A7 0%, #806D5D 100%);
  color: white;
  padding: 20px;
  margin: 0;
  font-size: 1.5rem;
  font-weight: 600;
  text-align: center;
  box-shadow: 0 4px 12px rgba(230, 195, 167, 0.3);
}

.exercicios-table-container {
  overflow-x: auto;
  padding: 0;
  background: #ffffff;
}

.exercicios-table {
  width: 100%;
  border-collapse: collapse;
  font-size: 14px;
  background: #ffffff;
}

.exercicios-table th {
  background: #f8fafc;
  color: #374151;
  font-weight: 600;
  padding: 15px 12px;
  text-align: left;
  border-bottom: 2px solid #e5e7eb;
  font-size: 13px;
  text-transform: uppercase;
  letter-spacing: 0.5px;
  border-right: 1px solid #e5e7eb;
}

.exercicios-table th:last-child {
  border-right: none;
}

.exercicios-table td {
  padding: 12px;
  border-bottom: 1px solid #f3f4f6;
  border-right: 1px solid #f3f4f6;
  vertical-align: top;
  background: #ffffff;
  color: #374151;
}

.exercicios-table td:last-child {
  border-right: none;
}

.exercicios-table tr:hover {
  background: #f9fafb;
}

.exercicios-table tr:hover td {
  background: #f9fafb;
}

.editable-field {
  cursor: pointer;
  padding: 8px 12px;
  border-radius: 6px;
  transition: all 0.2s ease;
  display: block;
  min-height: 20px;
  color: #374151;
}

.editable-field:hover {
  background: #e0e7ff;
  color: #3730a3;
}

.edit-input {
  width: 100%;
  padding: 8px 12px;
  border: 2px solid #6366f1;
  border-radius: 6px;
  font-size: 14px;
  outline: none;
  background: white;
  color: #374151;
  box-shadow: 0 0 0 3px rgba(99, 102, 241, 0.1);
}

.edit-input:focus {
  border-color: #4f46e5;
  box-shadow: 0 0 0 3px rgba(79, 70, 229, 0.1);
}


.save-section {
  margin-top: 40px;
  text-align: center;
  padding: 30px;
  background: #f8fafc;
  border-radius: 12px;
  border: 2px dashed #d1d5db;
}

.save-button {
  background: linear-gradient(135deg, #10b981 0%, #059669 100%);
  color: white;
  border: none;
  padding: 15px 40px;
  border-radius: 8px;
  font-size: 16px;
  font-weight: 600;
  cursor: pointer;
  transition: all 0.3s ease;
  display: inline-flex;
  align-items: center;
  gap: 10px;
  box-shadow: 0 4px 12px rgba(16, 185, 129, 0.3);
}

.save-button:hover:not(:disabled) {
  background: linear-gradient(135deg, #059669 0%, #047857 100%);
  transform: translateY(-2px);
  box-shadow: 0 6px 20px rgba(16, 185, 129, 0.4);
}

.save-button:disabled {
  opacity: 0.7;
  cursor: not-allowed;
  transform: none;
}

.loading-spinner-small {
  width: 16px;
  height: 16px;
  border: 2px solid rgba(255, 255, 255, 0.3);
  border-top: 2px solid white;
  border-radius: 50%;
  animation: spin 1s linear infinite;
}

.no-data {
  text-align: center;
  padding: 60px 20px;
  color: #6b7280;
}

.no-data h3 {
  color: #374151;
  margin-bottom: 10px;
}

/* Dark mode styles */
.dark .atividade-fisica-container {
  background: transparent;
}

.dark .treino-section {
  background: #1f2937;
  box-shadow: 0 4px 6px rgba(0, 0, 0, 0.2);
  border-color: #374151;
}

.dark .treino-title {
  background: linear-gradient(135deg, #d4a574 0%, #b8956a 100%);
  color: white;
  box-shadow: 0 4px 12px rgba(212, 165, 116, 0.4);
}

.dark .exercicios-table-container {
  background: #1f2937;
}

.dark .exercicios-table {
  background: #1f2937;
}

.dark .exercicios-table th {
  background: #374151;
  color: #f9fafb;
  border-bottom-color: #4b5563;
  border-right-color: #4b5563;
}

.dark .exercicios-table th:last-child {
  border-right: none;
}

.dark .exercicios-table td {
  background: #1f2937;
  border-bottom-color: #374151;
  border-right-color: #374151;
  color: #e5e7eb;
}

.dark .exercicios-table td:last-child {
  border-right: none;
}

.dark .exercicios-table tr:hover {
  background: #374151;
}

.dark .exercicios-table tr:hover td {
  background: #374151;
}

.dark .editable-field {
  color: #e5e7eb;
}

.dark .editable-field:hover {
  background: #4338ca;
  color: #e0e7ff;
}

.dark .edit-input {
  background: #374151;
  border-color: #6366f1;
  color: #f9fafb;
}

.dark .edit-input:focus {
  border-color: #4f46e5;
  box-shadow: 0 0 0 3px rgba(79, 70, 229, 0.2);
}


.dark .save-section {
  background: #374151;
  border-color: #4b5563;
}

.dark .save-button {
  background: linear-gradient(135deg, #10b981 0%, #059669 100%);
  color: white;
}

.dark .save-button:hover:not(:disabled) {
  background: linear-gradient(135deg, #059669 0%, #047857 100%);
}

.dark .no-data {
  color: #9ca3af;
}

.dark .no-data h3 {
  color: #f9fafb;
=======
/* ==================== COMPLETION MODAL STYLES ==================== */

.completion-modal-content {
  max-width: 500px !important;
  text-align: center !important;
  padding: 40px !important;
  background: rgba(255, 255, 255, 0.98) !important;
  backdrop-filter: blur(20px) !important;
  border-radius: 24px !important;
  box-shadow: 0 32px 64px rgba(0, 0, 0, 0.2), 0 8px 16px rgba(0, 0, 0, 0.1) !important;
  width: 100% !important;
  max-height: 90vh !important;
  overflow: hidden !important;
  display: flex !important;
  flex-direction: column !important;
  margin: 0 auto !important;
}

.completion-icon {
  width: 64px !important;
  height: 64px !important;
  margin: 0 auto 20px !important;
  color: #d4a574 !important;
}

.completion-title {
  margin-bottom: 10px !important;
  font-size: 24px !important;
  font-weight: 600 !important;
  color: #1f2937 !important;
}

.completion-message {
  color: #6b7280 !important;
  font-size: 16px !important;
  margin-bottom: 20px !important;
  line-height: 1.6 !important;
}

.btn-completion-back {
  margin-top: 20px !important;
  padding: 12px 28px !important;
  background: linear-gradient(135deg, #d4a574 0%, #b8956a 100%) !important;
  color: white !important;
  border: none !important;
  border-radius: 12px !important;
  cursor: pointer !important;
  font-size: 15px !important;
  font-weight: 600 !important;
  transition: all 0.3s ease !important;
  box-shadow: 0 4px 12px rgba(212, 165, 116, 0.3) !important;
}

.btn-completion-back:hover {
  background: linear-gradient(135deg, #c19660 0%, #a68456 100%) !important;
  transform: translateY(-2px) !important;
  box-shadow: 0 6px 16px rgba(212, 165, 116, 0.4) !important;
}

.btn-completion-back:active {
  transform: translateY(0) !important;
}

/* Dark mode completion modal */
.dark .modal-overlay .modal-content.completion-modal-content {
  background: rgba(26, 26, 26, 0.98) !important;
  border: 1px solid rgba(255, 255, 255, 0.08) !important;
}

.dark .modal-overlay .modal-content.completion-modal-content .completion-icon {
  color: #E6C3A7 !important;
}

.dark .modal-overlay .modal-content.completion-modal-content .completion-title {
  color: #ffffff !important;
}

.dark .modal-overlay .modal-content.completion-modal-content .completion-message {
  color: #cccccc !important;
>>>>>>> 34dd8d33
}<|MERGE_RESOLUTION|>--- conflicted
+++ resolved
@@ -2971,270 +2971,6 @@
   color: #a78bfa;
 }
 
-<<<<<<< HEAD
-/* Atividade Física Styles */
-.atividade-fisica-container {
-  padding: 20px 0;
-}
-
-.treino-section {
-  margin-bottom: 40px;
-  background: #ffffff;
-  border-radius: 12px;
-  box-shadow: 0 4px 6px rgba(0, 0, 0, 0.05);
-  overflow: hidden;
-  border: 1px solid #e5e7eb;
-}
-
-.treino-title {
-  background: linear-gradient(135deg, #E6C3A7 0%, #806D5D 100%);
-  color: white;
-  padding: 20px;
-  margin: 0;
-  font-size: 1.5rem;
-  font-weight: 600;
-  text-align: center;
-  box-shadow: 0 4px 12px rgba(230, 195, 167, 0.3);
-}
-
-.exercicios-table-container {
-  overflow-x: auto;
-  padding: 0;
-  background: #ffffff;
-}
-
-.exercicios-table {
-  width: 100%;
-  border-collapse: collapse;
-  font-size: 14px;
-  background: #ffffff;
-}
-
-.exercicios-table th {
-  background: #f8fafc;
-  color: #374151;
-  font-weight: 600;
-  padding: 15px 12px;
-  text-align: left;
-  border-bottom: 2px solid #e5e7eb;
-  font-size: 13px;
-  text-transform: uppercase;
-  letter-spacing: 0.5px;
-  border-right: 1px solid #e5e7eb;
-}
-
-.exercicios-table th:last-child {
-  border-right: none;
-}
-
-.exercicios-table td {
-  padding: 12px;
-  border-bottom: 1px solid #f3f4f6;
-  border-right: 1px solid #f3f4f6;
-  vertical-align: top;
-  background: #ffffff;
-  color: #374151;
-}
-
-.exercicios-table td:last-child {
-  border-right: none;
-}
-
-.exercicios-table tr:hover {
-  background: #f9fafb;
-}
-
-.exercicios-table tr:hover td {
-  background: #f9fafb;
-}
-
-.editable-field {
-  cursor: pointer;
-  padding: 8px 12px;
-  border-radius: 6px;
-  transition: all 0.2s ease;
-  display: block;
-  min-height: 20px;
-  color: #374151;
-}
-
-.editable-field:hover {
-  background: #e0e7ff;
-  color: #3730a3;
-}
-
-.edit-input {
-  width: 100%;
-  padding: 8px 12px;
-  border: 2px solid #6366f1;
-  border-radius: 6px;
-  font-size: 14px;
-  outline: none;
-  background: white;
-  color: #374151;
-  box-shadow: 0 0 0 3px rgba(99, 102, 241, 0.1);
-}
-
-.edit-input:focus {
-  border-color: #4f46e5;
-  box-shadow: 0 0 0 3px rgba(79, 70, 229, 0.1);
-}
-
-
-.save-section {
-  margin-top: 40px;
-  text-align: center;
-  padding: 30px;
-  background: #f8fafc;
-  border-radius: 12px;
-  border: 2px dashed #d1d5db;
-}
-
-.save-button {
-  background: linear-gradient(135deg, #10b981 0%, #059669 100%);
-  color: white;
-  border: none;
-  padding: 15px 40px;
-  border-radius: 8px;
-  font-size: 16px;
-  font-weight: 600;
-  cursor: pointer;
-  transition: all 0.3s ease;
-  display: inline-flex;
-  align-items: center;
-  gap: 10px;
-  box-shadow: 0 4px 12px rgba(16, 185, 129, 0.3);
-}
-
-.save-button:hover:not(:disabled) {
-  background: linear-gradient(135deg, #059669 0%, #047857 100%);
-  transform: translateY(-2px);
-  box-shadow: 0 6px 20px rgba(16, 185, 129, 0.4);
-}
-
-.save-button:disabled {
-  opacity: 0.7;
-  cursor: not-allowed;
-  transform: none;
-}
-
-.loading-spinner-small {
-  width: 16px;
-  height: 16px;
-  border: 2px solid rgba(255, 255, 255, 0.3);
-  border-top: 2px solid white;
-  border-radius: 50%;
-  animation: spin 1s linear infinite;
-}
-
-.no-data {
-  text-align: center;
-  padding: 60px 20px;
-  color: #6b7280;
-}
-
-.no-data h3 {
-  color: #374151;
-  margin-bottom: 10px;
-}
-
-/* Dark mode styles */
-.dark .atividade-fisica-container {
-  background: transparent;
-}
-
-.dark .treino-section {
-  background: #1f2937;
-  box-shadow: 0 4px 6px rgba(0, 0, 0, 0.2);
-  border-color: #374151;
-}
-
-.dark .treino-title {
-  background: linear-gradient(135deg, #d4a574 0%, #b8956a 100%);
-  color: white;
-  box-shadow: 0 4px 12px rgba(212, 165, 116, 0.4);
-}
-
-.dark .exercicios-table-container {
-  background: #1f2937;
-}
-
-.dark .exercicios-table {
-  background: #1f2937;
-}
-
-.dark .exercicios-table th {
-  background: #374151;
-  color: #f9fafb;
-  border-bottom-color: #4b5563;
-  border-right-color: #4b5563;
-}
-
-.dark .exercicios-table th:last-child {
-  border-right: none;
-}
-
-.dark .exercicios-table td {
-  background: #1f2937;
-  border-bottom-color: #374151;
-  border-right-color: #374151;
-  color: #e5e7eb;
-}
-
-.dark .exercicios-table td:last-child {
-  border-right: none;
-}
-
-.dark .exercicios-table tr:hover {
-  background: #374151;
-}
-
-.dark .exercicios-table tr:hover td {
-  background: #374151;
-}
-
-.dark .editable-field {
-  color: #e5e7eb;
-}
-
-.dark .editable-field:hover {
-  background: #4338ca;
-  color: #e0e7ff;
-}
-
-.dark .edit-input {
-  background: #374151;
-  border-color: #6366f1;
-  color: #f9fafb;
-}
-
-.dark .edit-input:focus {
-  border-color: #4f46e5;
-  box-shadow: 0 0 0 3px rgba(79, 70, 229, 0.2);
-}
-
-
-.dark .save-section {
-  background: #374151;
-  border-color: #4b5563;
-}
-
-.dark .save-button {
-  background: linear-gradient(135deg, #10b981 0%, #059669 100%);
-  color: white;
-}
-
-.dark .save-button:hover:not(:disabled) {
-  background: linear-gradient(135deg, #059669 0%, #047857 100%);
-}
-
-.dark .no-data {
-  color: #9ca3af;
-}
-
-.dark .no-data h3 {
-  color: #f9fafb;
-=======
 /* ==================== COMPLETION MODAL STYLES ==================== */
 
 .completion-modal-content {
@@ -3314,5 +3050,4 @@
 
 .dark .modal-overlay .modal-content.completion-modal-content .completion-message {
   color: #cccccc !important;
->>>>>>> 34dd8d33
 }