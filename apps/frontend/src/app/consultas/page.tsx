--- conflicted
+++ resolved
@@ -5870,28 +5870,6 @@
                     onSendMessage={handleSendAIMessage}
                     onChatInputChange={setChatInput}
                   />
-<<<<<<< HEAD
-=======
-
-                  {/* Seção de Anamnese (Somente Leitura) */}
-                  <CollapsibleSection title="Anamnese (Consulta)" defaultOpen={false}>
-                    <div className="anamnese-subsection" style={{ opacity: 0.85, userSelect: 'text', position: 'relative' }}>
-                      <AnamneseSection 
-                        consultaId={consultaId}
-                        patientId={consultaDetails?.patient_id}
-                        selectedField={null}
-                        chatMessages={[]}
-                        isTyping={false}
-                        chatInput=""
-                        onFieldSelect={() => {}}
-                        onSendMessage={() => {}}
-                        onChatInputChange={() => {}}
-                        readOnly={true}
-                        renderViewSolutionsButton={renderViewSolutionsButton}
-                      />
-                    </div>
-                  </CollapsibleSection>
->>>>>>> 9f789a67
                 </div>
               </div>
             </div>
