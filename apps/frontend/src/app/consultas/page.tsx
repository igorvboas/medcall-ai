'use client';

import { useState, useEffect, useCallback, Suspense, useRef } from 'react';
import { useSearchParams, useRouter } from 'next/navigation';
import { 
  MoreVertical, Calendar, Video, User, AlertCircle, ArrowLeft,
  Clock, Phone, FileText, Stethoscope, Mic, Download, Play,
  Save, X, Sparkles, Edit, Plus, Trash2, Pencil, ArrowRight, Search,
  Dna, Brain, Apple, Pill, Dumbbell, Leaf, LogIn
} from 'lucide-react';
import { StatusBadge, mapBackendStatus } from '../../components/StatusBadge';
import ExamesUploadSection from '../../components/ExamesUploadSection';
import SolutionsViewer from '../../components/solutions/SolutionsViewer';
import { getWebhookEndpoints, getWebhookHeaders } from '@/lib/webhook-config';
import './consultas.css';
import '../../components/solutions/solutions.css';

// Tipos para exercícios físicos
interface ExercicioFisico {
  id: number;
  consulta_id: string;
  paciente_id: string;
  user_id?: string;
  thread_id?: string;
  tipo_treino?: string;
  grupo_muscular?: string;
  nome_exercicio?: string;
  series?: string;
  repeticoes?: string;
  descanso?: string;
  observacoes?: string;
  treino_atual?: number;
  proximo_treino?: number;
  ultimo_treino?: boolean;
  alertas_importantes?: string;
  nome_treino?: string;
  created_at?: string;
}

// Tipos para consultas da API
interface Consultation {
  id: string;
  doctor_id: string;
  patient_id: string;
  patient_name: string;
  patient_context?: string;
  consultation_type: 'PRESENCIAL' | 'TELEMEDICINA';
  status: 'CREATED' | 'RECORDING' | 'PROCESSING' | 'VALIDATION' | 'VALID_ANAMNESE' | 'VALID_DIAGNOSTICO' | 'VALID_SOLUCAO' | 'ERROR' | 'CANCELLED' | 'COMPLETED' | 'AGENDAMENTO';
  etapa?: 'ANAMNESE' | 'DIAGNOSTICO' | 'SOLUCAO';
  solucao_etapa?: 'LTB' | 'MENTALIDADE' | 'ALIMENTACAO' | 'SUPLEMENTACAO' | 'ATIVIDADE_FISICA' | 'HABITOS_DE_VIDA';
  duration?: number;
  recording_url?: string;
  notes?: string;
  diagnosis?: string;
  treatment?: string;
  patients?: {
    id: string;
    name: string;
    email?: string;
    phone?: string;
    profile_pic?: string;
  };
  prescription?: string;
  next_appointment?: string;
  consulta_inicio?: string;
  consulta_fim?: string;
  created_at: string;
  updated_at: string;
  consulta_inicio?: string;
  transcription?: {
    id: string;
    raw_text: string;
    summary?: string;
    key_points?: string[];
    diagnosis?: string;
    treatment?: string;
    observations?: string;
    confidence?: number;
    processing_time?: number;
    language?: string;
    model_used?: string;
    created_at: string;
  };
  audioFiles?: Array<{
    id: string;
    filename: string;
    original_name?: string;
    mime_type: string;
    size: number;
    duration?: number;
    storage_path: string;
    storage_bucket: string;
    is_processed: boolean;
    processing_status: string;
    uploaded_at: string;
  }>;
  documents?: Array<{
    id: string;
    title: string;
    content?: string;
    type: string;
    format: string;
    storage_path?: string;
    storage_bucket?: string;
    created_at: string;
  }>;
}

interface ConsultationsResponse {
  consultations: Consultation[];
  pagination: {
    page: number;
    limit: number;
    total: number;
    totalPages: number;
  };
}

// Tipos para dados de anamnese
interface AnamneseData {
  cadastro_prontuario: any;
  objetivos_queixas: any;
  historico_risco: any;
  observacao_clinica_lab: any;
  historia_vida: any;
  setenios_eventos: any;
  ambiente_contexto: any;
  sensacao_emocoes: any;
  preocupacoes_crencas: any;
  reino_miasma: any;
}

// Função para buscar consultas da API
async function fetchConsultations(page: number = 1, limit: number = 20, search: string = '', status: string = 'all'): Promise<ConsultationsResponse> {
  const params = new URLSearchParams({
    page: page.toString(),
    limit: limit.toString(),
  });

  if (search) params.append('search', search);
  if (status && status !== 'all') params.append('status', status);

  const response = await fetch(`/api/consultations?${params}`, {
    method: 'GET',
    headers: {
      'Content-Type': 'application/json',
    },
    cache: 'no-store',
  });

  if (!response.ok) {
    const errorData = await response.json();
    throw new Error(errorData.error || 'Erro ao buscar consultas');
  }

  return response.json();
}

// Componente de Seção Colapsável
function CollapsibleSection({ title, children, defaultOpen = false }: { title: string; children: React.ReactNode; defaultOpen?: boolean }) {
  const [isOpen, setIsOpen] = useState(defaultOpen);

  return (
    <div className="collapsible-section">
      <button 
        className="collapsible-header"
        onClick={() => setIsOpen(!isOpen)}
      >
        <span className="collapsible-title">{title}</span>
        <ArrowLeft 
          className={`collapsible-icon ${isOpen ? 'open' : ''}`}
          style={{ transform: isOpen ? 'rotate(-90deg)' : 'rotate(180deg)' }}
        />
      </button>
      {isOpen && (
        <div className="collapsible-content">
          {children}
        </div>
      )}
    </div>
  );
}

// Componente para renderizar campo de dados (agora editável)
function DataField({ 
  label, 
  value, 
  fieldPath, 
  consultaId,
  onSave,
  onAIEdit,
  readOnly = false
}: { 
  label: string; 
  value: any; 
  fieldPath?: string;
  consultaId?: string;
  onSave?: (fieldPath: string, newValue: string, consultaId: string) => Promise<void>;
  onAIEdit?: (fieldPath: string, label: string) => void;
  readOnly?: boolean;
}) {
  const [isEditing, setIsEditing] = useState(false);
  const [editValue, setEditValue] = useState('');
  const [isSaving, setIsSaving] = useState(false);

  const handleEdit = () => {
    if (!fieldPath || !consultaId || !onSave) return;
    setEditValue(String(value || ''));
    setIsEditing(true);
  };

  const handleSave = async () => {
    if (!fieldPath || !consultaId || !onSave) return;
    
    if (editValue === String(value || '')) {
      setIsEditing(false);
      return;
    }

    setIsSaving(true);
    try {
      await onSave(fieldPath, editValue, consultaId);
      setIsEditing(false);
    } catch (error) {
      console.error('Erro ao salvar campo:', error);
      // Aqui você pode adicionar uma notificação de erro
    } finally {
      setIsSaving(false);
    }
  };

  const handleCancel = () => {
    setEditValue('');
    setIsEditing(false);
  };

  const renderValue = () => {
    // Se não houver valor, mostrar campo vazio
    if (!value || (Array.isArray(value) && value.length === 0)) {
      return <p className="data-value data-value-empty">—</p>;
    }

    // Se for array, renderizar lista
    if (Array.isArray(value)) {
      return (
        <ul className="data-list">
          {value.map((item, index) => (
            <li key={index}>{item}</li>
          ))}
        </ul>
      );
    }

    // Renderizar valor normal
    return <p className="data-value">{String(value)}</p>;
  };

  return (
    <div className="data-field">
      <div className="data-field-header">
        <label className="data-label">{label}:</label>
        {!readOnly && (
          <div className="field-actions">
            {fieldPath && consultaId && onAIEdit && !isEditing && (
              <button 
                className="ai-button"
                onClick={() => onAIEdit(fieldPath, label)}
                title="Editar com IA"
              >
                <Sparkles className="w-4 h-4" />
              </button>
            )}
            {fieldPath && consultaId && onSave && !isEditing && (
              <button 
                className="edit-button"
                onClick={handleEdit}
                title="Editar campo manualmente"
              >
                <Edit className="w-4 h-4" />
              </button>
            )}
          </div>
        )}
      </div>
      
      {isEditing ? (
        <div className="edit-field">
          <textarea
            value={editValue}
            onChange={(e) => setEditValue(e.target.value)}
            className="edit-input"
            rows={3}
            placeholder="Digite o novo valor..."
          />
          <div className="edit-actions">
            <button 
              className="save-button"
              onClick={handleSave}
              disabled={isSaving}
            >
              {isSaving ? (
                <div className="loading-spinner-small"></div>
              ) : (
                <Save className="w-4 h-4" />
              )}
              {isSaving ? 'Salvando...' : 'Salvar'}
            </button>
            <button 
              className="cancel-button"
              onClick={handleCancel}
              disabled={isSaving}
            >
              <X className="w-4 h-4" />
              Cancelar
            </button>
          </div>
        </div>
      ) : (
        renderValue()
      )}
    </div>
  );
}

// Tipos para mensagens do chat
interface ChatMessage {
  role: 'user' | 'assistant';
  content: string;
  timestamp: Date;
}

// Componente da seção de Anamnese
function AnamneseSection({ 
  consultaId,
  selectedField,
  chatMessages,
  isTyping,
  chatInput,
  onFieldSelect,
  onSendMessage,
  onChatInputChange,
  readOnly = false,
  consultaStatus,
  consultaEtapa,
  renderViewSolutionsButton
}: { 
  consultaId: string;
  selectedField: { fieldPath: string; label: string } | null;
  chatMessages: ChatMessage[];
  isTyping: boolean;
  chatInput: string;
  onFieldSelect: (fieldPath: string, label: string) => void;
  onSendMessage: () => void;
  onChatInputChange: (value: string) => void;
  readOnly?: boolean;
  consultaStatus?: string;
  consultaEtapa?: string;
  renderViewSolutionsButton?: () => JSX.Element;
}) {
  const [anamneseData, setAnamneseData] = useState<AnamneseData | null>(null);
  const [loadingDetails, setLoadingDetails] = useState(false);
  //console.log('🔍 AnamneseSection readOnly:', readOnly);
  const [loading, setLoading] = useState(true);
  const [error, setError] = useState<string | null>(null);
  const [sinteseAnalitica, setSinteseAnalitica] = useState<any>(null);
  const [loadingSintese, setLoadingSintese] = useState(false);

  // Função para selecionar campo para edição com IA
  const handleAIEdit = (fieldPath: string, label: string) => {
    onFieldSelect(fieldPath, label);
  };

  // Função para salvar campo editado
  const handleSaveField = async (fieldPath: string, newValue: string, consultaId: string) => {
    try {
      // 1. Atualizar no Supabase
      const response = await fetch(`/api/anamnese/${consultaId}/update-field`, {
        method: 'PATCH',
        headers: {
          'Content-Type': 'application/json',
        },
        body: JSON.stringify({
          fieldPath,
          value: newValue,
        }),
      });

      if (!response.ok) {
        throw new Error('Erro ao atualizar campo no Supabase');
      }

      // Obter dados da resposta da API
      const result = await response.json();
      console.log('📦 Dados retornados pela API:', result);

      // 2. Fazer requisição para o webhook
      const webhookEndpoints = getWebhookEndpoints();
      const webhookHeaders = getWebhookHeaders();
      
      const webhookResponse = await fetch(webhookEndpoints.edicaoAnamnese, {
        method: 'POST',
        headers: webhookHeaders,
        body: JSON.stringify({
          fieldPath,
          value: newValue,
          consultaId,
          origem: 'manual',
        }),
      });

      if (!webhookResponse.ok) {
        console.warn('Webhook falhou, mas campo foi salvo no Supabase');
      }

      // 3. Atualizar o estado local usando os dados da API
      if (result.success && result.data) {
        console.log('🔄 Atualizando interface com dados da API:', result.data);
        
        // Determinar qual seção da anamnese atualizar baseado no fieldPath
        const pathParts = fieldPath.split('.');
        const tableName = pathParts[0];
        
        // Mapear nome da tabela para a chave do estado
        const stateKeyMap: { [key: string]: string } = {
          'a_cadastro_prontuario': 'cadastro_prontuario',
          'a_objetivos_queixas': 'objetivos_queixas',
          'a_historico_risco': 'historico_risco',
          'a_observacao_clinica_lab': 'observacao_clinica_lab',
          'a_historia_vida': 'historia_vida',
          'a_setenios_eventos': 'setenios_eventos',
          'a_ambiente_contexto': 'ambiente_contexto',
          'a_sensacao_emocoes': 'sensacao_emocoes',
          'a_preocupacoes_crencas': 'preocupacoes_crencas',
          'a_reino_miasma': 'reino_miasma',
        };
        
        const stateKey = stateKeyMap[tableName];
        if (stateKey && anamneseData) {
          // Atualizar a seção específica com os dados completos da API
          setAnamneseData(prev => ({
            ...prev!,
            [stateKey]: result.data
          }));
          console.log('✅ Interface atualizada com dados da API');
        } else {
          console.warn('⚠️ Não foi possível mapear a tabela para o estado:', tableName);
        }
      } else {
        console.warn('⚠️ Resposta da API não contém dados válidos:', result);
      }

    } catch (error) {
      console.error('Erro ao salvar campo:', error);
      throw error;
    }
  };

  useEffect(() => {
    fetchAnamneseData();
    fetchSinteseAnalitica();
  }, [consultaId]);

  // Listener para recarregar dados de anamnese quando a IA processar
  useEffect(() => {
    const handleAnamneseRefresh = () => {
      fetchAnamneseData();
    };

    window.addEventListener('force-anamnese-refresh', handleAnamneseRefresh);
    
    return () => {
      window.removeEventListener('force-anamnese-refresh', handleAnamneseRefresh);
    };
  }, []);

  const fetchAnamneseData = async () => {
    try {
      setLoadingDetails(true);
      setError(null);
      
      // Buscar dados de todas as tabelas de anamnese
      console.log('🔍 Buscando anamnese para consulta_id:', consultaId);
      const response = await fetch(`/api/anamnese/${consultaId}`);
      
      console.log('📡 Status da resposta:', response.status);
      
      if (!response.ok) {
        const errorData = await response.json().catch(() => ({ error: 'Erro desconhecido' }));
        console.error('❌ Erro da API:', errorData);
        throw new Error(errorData.error || 'Erro ao carregar dados da anamnese');
      }
      
      const data = await response.json();
      console.log('✅ Dados da anamnese recebidos:', data);
      console.log('🔍 Estrutura dos dados:', {
        type: typeof data,
        keys: Object.keys(data || {}),
        hasData: !!data
      });
      setAnamneseData(data);
      setLoading(false); // ✅ CORREÇÃO: Atualizar estado loading
    } catch (err) {
      console.error('❌ Erro ao carregar anamnese:', err);
      setError(err instanceof Error ? err.message : 'Erro ao carregar anamnese');
      setLoading(false); // ✅ CORREÇÃO: Atualizar estado loading em caso de erro
    } finally {
      setLoadingDetails(false);
    }
  };

  const fetchSinteseAnalitica = async () => {
    try {
      setLoadingSintese(true);
      const response = await fetch(`/api/sintese-analitica/${consultaId}`);
      
      if (!response.ok) {
        // Se não encontrar, retornar null (não é erro)
        if (response.status === 404) {
          setSinteseAnalitica(null);
          return;
        }
        throw new Error('Erro ao buscar síntese analítica');
      }
      
      const data = await response.json();
      setSinteseAnalitica(data);
    } catch (err) {
      console.error('❌ Erro ao carregar síntese analítica:', err);
      setSinteseAnalitica(null);
    } finally {
      setLoadingSintese(false);
    }
  };

  // Mostrar loading apenas no primeiro carregamento
  if (loading && !error) {
    console.log('🔍 AnamneseSection - Mostrando loading...');
    return (
      <div className="anamnese-loading">
        <div className="loading-spinner"></div>
        <p>Carregando anamnese...</p>
      </div>
    );
  }

  // Extrair dados (podem ser null) - sempre renderizar campos mesmo com erro
  const { 
    cadastro_prontuario, 
    objetivos_queixas, 
    historico_risco,
    observacao_clinica_lab,
    historia_vida,
    setenios_eventos,
    ambiente_contexto,
    sensacao_emocoes,
    preocupacoes_crencas,
    reino_miasma
  } = anamneseData || {};

  console.log('🔍 AnamneseSection - Renderizando com dados:', { 
    loading, 
    error, 
    hasAnamneseData: !!anamneseData,
    anamneseDataKeys: anamneseData ? Object.keys(anamneseData) : []
  });

  return (
    <div className="anamnese-sections">
      {/* Alerta de erro discreto - não bloqueia a visualização */}
      {error && (
        <div className="anamnese-warning-banner">
          <AlertCircle className="w-5 h-5" />
          <div>
            <strong>Atenção:</strong> {error}. Os campos estão sendo exibidos vazios.
          </div>
        </div>
      )}

      {/* Síntese Analítica - Resumo da Anamnese */}
      {sinteseAnalitica && (
        <CollapsibleSection title="Síntese Analítica do Paciente (Resumo da Anamnese)" defaultOpen={true}>
          <div className="anamnese-subsection" style={{ 
            background: '#f8fafc', 
            padding: '20px', 
            borderRadius: '8px',
            border: '1px solid #e2e8f0',
            marginBottom: '20px'
          }}>
            {sinteseAnalitica.sintese && (
              <div style={{ marginBottom: '16px' }}>
                <h4 style={{ color: '#1e40af', marginBottom: '8px', fontSize: '14px', fontWeight: '600' }}>Síntese</h4>
                <p style={{ color: '#334155', lineHeight: '1.6', whiteSpace: 'pre-wrap' }}>{sinteseAnalitica.sintese}</p>
              </div>
            )}
            
            {sinteseAnalitica.tres_linhas && (
              <div style={{ marginBottom: '16px' }}>
                <h4 style={{ color: '#1e40af', marginBottom: '8px', fontSize: '14px', fontWeight: '600' }}>Três Linhas</h4>
                <p style={{ color: '#334155', lineHeight: '1.6', whiteSpace: 'pre-wrap' }}>{sinteseAnalitica.tres_linhas}</p>
              </div>
            )}

            {sinteseAnalitica.eixo_causal_principal && (
              <div style={{ marginBottom: '16px' }}>
                <h4 style={{ color: '#1e40af', marginBottom: '8px', fontSize: '14px', fontWeight: '600' }}>Eixo Causal Principal</h4>
                <p style={{ color: '#334155', lineHeight: '1.6', whiteSpace: 'pre-wrap' }}>{sinteseAnalitica.eixo_causal_principal}</p>
              </div>
            )}

            {sinteseAnalitica.perpetuadores && (
              <div style={{ marginBottom: '16px' }}>
                <h4 style={{ color: '#1e40af', marginBottom: '8px', fontSize: '14px', fontWeight: '600' }}>Perpetuadores</h4>
                <p style={{ color: '#334155', lineHeight: '1.6', whiteSpace: 'pre-wrap' }}>{sinteseAnalitica.perpetuadores}</p>
              </div>
            )}

            {sinteseAnalitica.achados_criticos_urgentes && (
              <div style={{ marginBottom: '16px' }}>
                <h4 style={{ color: '#dc2626', marginBottom: '8px', fontSize: '14px', fontWeight: '600' }}>Achados Críticos Urgentes</h4>
                <p style={{ color: '#334155', lineHeight: '1.6', whiteSpace: 'pre-wrap' }}>{sinteseAnalitica.achados_criticos_urgentes}</p>
              </div>
            )}

            {sinteseAnalitica.achados_criticos_importantes && (
              <div style={{ marginBottom: '16px' }}>
                <h4 style={{ color: '#ea580c', marginBottom: '8px', fontSize: '14px', fontWeight: '600' }}>Achados Críticos Importantes</h4>
                <p style={{ color: '#334155', lineHeight: '1.6', whiteSpace: 'pre-wrap' }}>{sinteseAnalitica.achados_criticos_importantes}</p>
              </div>
            )}

            {sinteseAnalitica.psicoemocional && (
              <div style={{ marginBottom: '16px' }}>
                <h4 style={{ color: '#1e40af', marginBottom: '8px', fontSize: '14px', fontWeight: '600' }}>Psicoemocional</h4>
                <p style={{ color: '#334155', lineHeight: '1.6', whiteSpace: 'pre-wrap' }}>{sinteseAnalitica.psicoemocional}</p>
              </div>
            )}

            {sinteseAnalitica.intervencao_imediata && (
              <div style={{ marginBottom: '16px' }}>
                <h4 style={{ color: '#dc2626', marginBottom: '8px', fontSize: '14px', fontWeight: '600' }}>Intervenção Imediata</h4>
                <p style={{ color: '#334155', lineHeight: '1.6', whiteSpace: 'pre-wrap' }}>{sinteseAnalitica.intervencao_imediata}</p>
              </div>
            )}

            {sinteseAnalitica.proximas_etapas && (
              <div style={{ marginBottom: '16px' }}>
                <h4 style={{ color: '#1e40af', marginBottom: '8px', fontSize: '14px', fontWeight: '600' }}>Próximas Etapas</h4>
                <p style={{ color: '#334155', lineHeight: '1.6', whiteSpace: 'pre-wrap' }}>{sinteseAnalitica.proximas_etapas}</p>
              </div>
            )}

            {sinteseAnalitica.exames_faltantes && (
              <div style={{ marginBottom: '16px' }}>
                <h4 style={{ color: '#ea580c', marginBottom: '8px', fontSize: '14px', fontWeight: '600' }}>Exames Faltantes</h4>
                <p style={{ color: '#334155', lineHeight: '1.6', whiteSpace: 'pre-wrap' }}>{sinteseAnalitica.exames_faltantes}</p>
              </div>
            )}

            {sinteseAnalitica.encaminhar && (
              <div style={{ marginBottom: '16px' }}>
                <h4 style={{ color: '#1e40af', marginBottom: '8px', fontSize: '14px', fontWeight: '600' }}>Encaminhar</h4>
                <p style={{ color: '#334155', lineHeight: '1.6', whiteSpace: 'pre-wrap' }}>{sinteseAnalitica.encaminhar}</p>
              </div>
            )}

            {sinteseAnalitica.pontos_atencao && (
              <div style={{ marginBottom: '16px' }}>
                <h4 style={{ color: '#ea580c', marginBottom: '8px', fontSize: '14px', fontWeight: '600' }}>Pontos de Atenção</h4>
                <p style={{ color: '#334155', lineHeight: '1.6', whiteSpace: 'pre-wrap' }}>{sinteseAnalitica.pontos_atencao}</p>
              </div>
            )}

            {sinteseAnalitica.prognostico && (
              <div style={{ marginBottom: '16px' }}>
                <h4 style={{ color: '#1e40af', marginBottom: '8px', fontSize: '14px', fontWeight: '600' }}>Prognóstico</h4>
                <p style={{ color: '#334155', lineHeight: '1.6', whiteSpace: 'pre-wrap' }}>{sinteseAnalitica.prognostico}</p>
              </div>
            )}

            <div style={{ display: 'grid', gridTemplateColumns: 'repeat(auto-fit, minmax(200px, 1fr))', gap: '16px', marginTop: '16px' }}>
              {sinteseAnalitica.complexidade && (
                <div>
                  <h4 style={{ color: '#64748b', marginBottom: '4px', fontSize: '12px', fontWeight: '600', textTransform: 'uppercase' }}>Complexidade</h4>
                  <p style={{ color: '#1e293b', fontSize: '14px', fontWeight: '500' }}>{sinteseAnalitica.complexidade}</p>
                </div>
              )}
              {sinteseAnalitica.urgencia && (
                <div>
                  <h4 style={{ color: '#64748b', marginBottom: '4px', fontSize: '12px', fontWeight: '600', textTransform: 'uppercase' }}>Urgência</h4>
                  <p style={{ color: '#1e293b', fontSize: '14px', fontWeight: '500' }}>{sinteseAnalitica.urgencia}</p>
                </div>
              )}
              {sinteseAnalitica.prontidao_mudanca && (
                <div>
                  <h4 style={{ color: '#64748b', marginBottom: '4px', fontSize: '12px', fontWeight: '600', textTransform: 'uppercase' }}>Prontidão para Mudança</h4>
                  <p style={{ color: '#1e293b', fontSize: '14px', fontWeight: '500' }}>{sinteseAnalitica.prontidao_mudanca}</p>
                </div>
              )}
              {sinteseAnalitica.confiabilidade && (
                <div>
                  <h4 style={{ color: '#64748b', marginBottom: '4px', fontSize: '12px', fontWeight: '600', textTransform: 'uppercase' }}>Confiabilidade</h4>
                  <p style={{ color: '#1e293b', fontSize: '14px', fontWeight: '500' }}>{sinteseAnalitica.confiabilidade}</p>
                </div>
              )}
            </div>
          </div>
        </CollapsibleSection>
      )}

      {/* Dados do Paciente */}
      <CollapsibleSection title="Dados do Paciente" defaultOpen={true}>
          <div className="anamnese-subsection">
            <h4>Identificação</h4>
            <DataField label="Nome Completo" value={cadastro_prontuario?.identificacao_nome_completo} fieldPath="a_cadastro_prontuario.identificacao_nome_completo" consultaId={consultaId} onSave={handleSaveField} onAIEdit={handleAIEdit} readOnly={readOnly}/>
            <DataField label="Nome Social" value={cadastro_prontuario?.identificacao_nome_social} fieldPath="a_cadastro_prontuario.identificacao_nome_social" consultaId={consultaId} onSave={handleSaveField} onAIEdit={handleAIEdit} readOnly={readOnly} />
            <DataField label="Data de Nascimento" value={cadastro_prontuario?.identificacao_data_nascimento} fieldPath="a_cadastro_prontuario.identificacao_data_nascimento" consultaId={consultaId} onSave={handleSaveField} onAIEdit={handleAIEdit} readOnly={readOnly} />
            <DataField label="Idade Atual" value={cadastro_prontuario?.identificacao_idade_atual} fieldPath="a_cadastro_prontuario.identificacao_idade_atual" consultaId={consultaId} onSave={handleSaveField} onAIEdit={handleAIEdit} readOnly={readOnly} />
            <DataField label="Sexo Biológico" value={cadastro_prontuario?.identificacao_sexo_biologico} fieldPath="a_cadastro_prontuario.identificacao_sexo_biologico" consultaId={consultaId} onSave={handleSaveField} onAIEdit={handleAIEdit} readOnly={readOnly} />
            <DataField label="Gênero" value={cadastro_prontuario?.identificacao_genero} fieldPath="a_cadastro_prontuario.identificacao_genero" consultaId={consultaId} onSave={handleSaveField} onAIEdit={handleAIEdit} readOnly={readOnly} />
            <DataField label="Naturalidade" value={cadastro_prontuario?.identificacao_naturalidade} fieldPath="a_cadastro_prontuario.identificacao_naturalidade" consultaId={consultaId} onSave={handleSaveField} onAIEdit={handleAIEdit} readOnly={readOnly} />
            <DataField label="Nacionalidade" value={cadastro_prontuario?.identificacao_nacionalidade} fieldPath="a_cadastro_prontuario.identificacao_nacionalidade" consultaId={consultaId} onSave={handleSaveField} onAIEdit={handleAIEdit} readOnly={readOnly} />
          </div>

          <div className="anamnese-subsection">
            <h4>Dados Sociodemográficos</h4>
            <DataField label="Estado Civil" value={cadastro_prontuario?.dados_sociodemograficos_estado_civil} fieldPath="a_cadastro_prontuario.dados_sociodemograficos_estado_civil" consultaId={consultaId} onSave={handleSaveField} onAIEdit={handleAIEdit} readOnly={readOnly} />
            <DataField label="Número de Filhos" value={cadastro_prontuario?.dados_sociodemograficos_numero_filhos} fieldPath="a_cadastro_prontuario.dados_sociodemograficos_numero_filhos" consultaId={consultaId} onSave={handleSaveField} onAIEdit={handleAIEdit} readOnly={readOnly} />
            <DataField label="Idade dos Filhos" value={cadastro_prontuario?.dados_sociodemograficos_idade_filhos} fieldPath="a_cadastro_prontuario.dados_sociodemograficos_idade_filhos" consultaId={consultaId} onSave={handleSaveField} onAIEdit={handleAIEdit} readOnly={readOnly} />
            <DataField label="Escolaridade" value={cadastro_prontuario?.dados_sociodemograficos_escolaridade} fieldPath="a_cadastro_prontuario.dados_sociodemograficos_escolaridade" consultaId={consultaId} onSave={handleSaveField} onAIEdit={handleAIEdit} readOnly={readOnly} />
            <DataField label="Profissão" value={cadastro_prontuario?.dados_sociodemograficos_profissao} fieldPath="a_cadastro_prontuario.dados_sociodemograficos_profissao" consultaId={consultaId} onSave={handleSaveField} onAIEdit={handleAIEdit} readOnly={readOnly} />
            <DataField label="Exerce a Profissão" value={cadastro_prontuario?.dados_sociodemograficos_exerce_profissao} fieldPath="a_cadastro_prontuario.dados_sociodemograficos_exerce_profissao" consultaId={consultaId} onSave={handleSaveField} onAIEdit={handleAIEdit} readOnly={readOnly} />
            <DataField label="Situação de Trabalho" value={cadastro_prontuario?.dados_sociodemograficos_situacao_trabalho} fieldPath="a_cadastro_prontuario.dados_sociodemograficos_situacao_trabalho" consultaId={consultaId} onSave={handleSaveField} onAIEdit={handleAIEdit} readOnly={readOnly} />
            <DataField label="Carga Horária de Trabalho" value={cadastro_prontuario?.dados_sociodemograficos_carga_horaria_trabalho} fieldPath="a_cadastro_prontuario.dados_sociodemograficos_carga_horaria_trabalho" consultaId={consultaId} onSave={handleSaveField} onAIEdit={handleAIEdit} readOnly={readOnly} />
            <DataField label="Condição Social" value={cadastro_prontuario?.dados_sociodemograficos_condicao_social} fieldPath="a_cadastro_prontuario.dados_sociodemograficos_condicao_social" consultaId={consultaId} onSave={handleSaveField} onAIEdit={handleAIEdit} readOnly={readOnly} />
            <DataField label="Renda Familiar" value={cadastro_prontuario?.dados_sociodemograficos_renda_familiar} fieldPath="a_cadastro_prontuario.dados_sociodemograficos_renda_familiar" consultaId={consultaId} onSave={handleSaveField} onAIEdit={handleAIEdit} readOnly={readOnly} />
            <DataField label="Pessoas na Residência" value={cadastro_prontuario?.dados_sociodemograficos_pessoas_residencia} fieldPath="a_cadastro_prontuario.dados_sociodemograficos_pessoas_residencia" consultaId={consultaId} onSave={handleSaveField} onAIEdit={handleAIEdit} readOnly={readOnly} />
            <DataField label="Responsável Financeiro" value={cadastro_prontuario?.dados_sociodemograficos_responsavel_financeiro} fieldPath="a_cadastro_prontuario.dados_sociodemograficos_responsavel_financeiro" consultaId={consultaId} onSave={handleSaveField} onAIEdit={handleAIEdit} readOnly={readOnly} />
            <DataField label="Seguro Saúde" value={cadastro_prontuario?.dados_sociodemograficos_seguro_saude} fieldPath="a_cadastro_prontuario.dados_sociodemograficos_seguro_saude" consultaId={consultaId} onSave={handleSaveField} onAIEdit={handleAIEdit} readOnly={readOnly} />
          </div>

          <div className="anamnese-subsection">
            <h4>Documentos</h4>
            <DataField label="CPF" value={cadastro_prontuario?.doc_cpf} fieldPath="a_cadastro_prontuario.doc_cpf" consultaId={consultaId} onSave={handleSaveField} onAIEdit={handleAIEdit} readOnly={readOnly} />
            <DataField label="RG" value={cadastro_prontuario?.doc_rg} fieldPath="a_cadastro_prontuario.doc_rg" consultaId={consultaId} onSave={handleSaveField} onAIEdit={handleAIEdit} readOnly={readOnly} />
            <DataField label="CNS" value={cadastro_prontuario?.doc_cns} fieldPath="a_cadastro_prontuario.doc_cns" consultaId={consultaId} onSave={handleSaveField} onAIEdit={handleAIEdit} readOnly={readOnly} />
          </div>

          <div className="anamnese-subsection">
            <h4>Endereço</h4>
            <DataField label="Logradouro" value={cadastro_prontuario?.endereco_logradouro} fieldPath="a_cadastro_prontuario.endereco_logradouro" consultaId={consultaId} onSave={handleSaveField} onAIEdit={handleAIEdit} readOnly={readOnly} />
            <DataField label="Número" value={cadastro_prontuario?.endereco_numero} fieldPath="a_cadastro_prontuario.endereco_numero" consultaId={consultaId} onSave={handleSaveField} onAIEdit={handleAIEdit} readOnly={readOnly} />
            <DataField label="Complemento" value={cadastro_prontuario?.endereco_complemento} fieldPath="a_cadastro_prontuario.endereco_complemento" consultaId={consultaId} onSave={handleSaveField} onAIEdit={handleAIEdit} readOnly={readOnly} />
            <DataField label="Bairro" value={cadastro_prontuario?.endereco_bairro} fieldPath="a_cadastro_prontuario.endereco_bairro" consultaId={consultaId} onSave={handleSaveField} onAIEdit={handleAIEdit} readOnly={readOnly} />
            <DataField label="Cidade" value={cadastro_prontuario?.endereco_cidade} fieldPath="a_cadastro_prontuario.endereco_cidade" consultaId={consultaId} onSave={handleSaveField} onAIEdit={handleAIEdit} readOnly={readOnly} />
            <DataField label="Estado" value={cadastro_prontuario?.endereco_estado} fieldPath="a_cadastro_prontuario.endereco_estado" consultaId={consultaId} onSave={handleSaveField} onAIEdit={handleAIEdit} readOnly={readOnly} />
            <DataField label="CEP" value={cadastro_prontuario?.endereco_cep} fieldPath="a_cadastro_prontuario.endereco_cep" consultaId={consultaId} onSave={handleSaveField} onAIEdit={handleAIEdit} readOnly={readOnly} />
          </div>

          <div className="anamnese-subsection">
            <h4>Contato</h4>
            <DataField label="Celular" value={cadastro_prontuario?.telefone_celular} fieldPath="a_cadastro_prontuario.telefone_celular" consultaId={consultaId} onSave={handleSaveField} onAIEdit={handleAIEdit} readOnly={readOnly} />
            <DataField label="Telefone Residencial" value={cadastro_prontuario?.telefone_residencial} fieldPath="a_cadastro_prontuario.telefone_residencial" consultaId={consultaId} onSave={handleSaveField} onAIEdit={handleAIEdit} readOnly={readOnly} />
            <DataField label="Telefone para Recado" value={cadastro_prontuario?.telefone_recado} fieldPath="a_cadastro_prontuario.telefone_recado" consultaId={consultaId} onSave={handleSaveField} onAIEdit={handleAIEdit} readOnly={readOnly} />
            <DataField label="Email" value={cadastro_prontuario?.email} fieldPath="a_cadastro_prontuario.email" consultaId={consultaId} onSave={handleSaveField} onAIEdit={handleAIEdit} readOnly={readOnly} />
          </div>
        </CollapsibleSection>

      {/* Objetivos e Queixas */}
      <CollapsibleSection title="Objetivos e Queixas">
          <div className="anamnese-subsection">
            <h4>Saúde Geral Percebida</h4>
            <DataField label="Como Descreve a Saúde" value={objetivos_queixas?.saude_geral_percebida_como_descreve_saude} fieldPath="a_objetivos_queixas.saude_geral_percebida_como_descreve_saude" consultaId={consultaId} onSave={handleSaveField} onAIEdit={handleAIEdit} readOnly={readOnly} />
            <DataField label="Como Define Bem-Estar" value={objetivos_queixas?.saude_geral_percebida_como_define_bem_estar} fieldPath="a_objetivos_queixas.saude_geral_percebida_como_define_bem_estar" consultaId={consultaId} onSave={handleSaveField} onAIEdit={handleAIEdit} readOnly={readOnly} />
            <DataField label="Avaliação da Saúde Emocional/Mental" value={objetivos_queixas?.saude_geral_percebida_avaliacao_saude_emocional_mental} fieldPath="a_objetivos_queixas.saude_geral_percebida_avaliacao_saude_emocional_mental" consultaId={consultaId} onSave={handleSaveField} onAIEdit={handleAIEdit} readOnly={readOnly} />
          </div>

          <div className="anamnese-subsection">
            <h4>Queixas</h4>
            <DataField label="Queixa Principal" value={objetivos_queixas?.queixa_principal} fieldPath="a_objetivos_queixas.queixa_principal" consultaId={consultaId} onSave={handleSaveField} onAIEdit={handleAIEdit} readOnly={readOnly} />
            <DataField label="Sub-queixas" value={objetivos_queixas?.sub_queixas} fieldPath="a_objetivos_queixas.sub_queixas" consultaId={consultaId} onSave={handleSaveField} onAIEdit={handleAIEdit} readOnly={readOnly} />
          </div>

          <div className="anamnese-subsection">
            <h4>Impacto das Queixas na Vida</h4>
            <DataField label="Como Afeta a Vida Diária" value={objetivos_queixas?.impacto_queixas_vida_como_afeta_vida_diaria} fieldPath="a_objetivos_queixas.impacto_queixas_vida_como_afeta_vida_diaria" consultaId={consultaId} onSave={handleSaveField} onAIEdit={handleAIEdit} readOnly={readOnly} />
            <DataField label="Limitações Causadas" value={objetivos_queixas?.impacto_queixas_vida_limitacoes_causadas} fieldPath="a_objetivos_queixas.impacto_queixas_vida_limitacoes_causadas" consultaId={consultaId} onSave={handleSaveField} onAIEdit={handleAIEdit} readOnly={readOnly} />
            <DataField label="Áreas Impactadas" value={objetivos_queixas?.impacto_queixas_vida_areas_impactadas} fieldPath="a_objetivos_queixas.impacto_queixas_vida_areas_impactadas" consultaId={consultaId} onSave={handleSaveField} onAIEdit={handleAIEdit} readOnly={readOnly} />
          </div>

          <div className="anamnese-subsection">
            <h4>Objetivos e Expectativas</h4>
            <DataField label="Problemas Deseja Resolver" value={objetivos_queixas?.problemas_deseja_resolver} fieldPath="a_objetivos_queixas.problemas_deseja_resolver" consultaId={consultaId} onSave={handleSaveField} onAIEdit={handleAIEdit} readOnly={readOnly} />
            <DataField label="Expectativa Específica" value={objetivos_queixas?.expectativas_tratamento_expectativa_especifica} fieldPath="a_objetivos_queixas.expectativas_tratamento_expectativa_especifica" consultaId={consultaId} onSave={handleSaveField} onAIEdit={handleAIEdit} readOnly={readOnly} />
            <DataField label="Já Buscou Tratamentos Similares" value={objetivos_queixas?.expectativas_tratamento_ja_buscou_tratamentos_similares} fieldPath="a_objetivos_queixas.expectativas_tratamento_ja_buscou_tratamentos_similares" consultaId={consultaId} onSave={handleSaveField} onAIEdit={handleAIEdit} readOnly={readOnly} />
            <DataField label="Tratamentos Anteriores" value={objetivos_queixas?.expectativas_tratamento_quais_tratamentos_anteriores} fieldPath="a_objetivos_queixas.expectativas_tratamento_quais_tratamentos_anteriores" consultaId={consultaId} onSave={handleSaveField} onAIEdit={handleAIEdit} readOnly={readOnly} />
          </div>

          <div className="anamnese-subsection">
            <h4>Compreensão sobre a Causa</h4>
            <DataField label="Compreensão do Paciente" value={objetivos_queixas?.compreensao_sobre_causa_compreensao_paciente} fieldPath="a_objetivos_queixas.compreensao_sobre_causa_compreensao_paciente" consultaId={consultaId} onSave={handleSaveField} onAIEdit={handleAIEdit} readOnly={readOnly} />
            <DataField label="Fatores Externos Influenciando" value={objetivos_queixas?.compreensao_sobre_causa_fatores_externos_influenciando} fieldPath="a_objetivos_queixas.compreensao_sobre_causa_fatores_externos_influenciando" consultaId={consultaId} onSave={handleSaveField} onAIEdit={handleAIEdit} readOnly={readOnly} />
          </div>

          <div className="anamnese-subsection">
            <h4>Projeto de Vida</h4>
            <DataField label="Corporal" value={objetivos_queixas?.projeto_de_vida_corporal} fieldPath="a_objetivos_queixas.projeto_de_vida_corporal" consultaId={consultaId} onSave={handleSaveField} onAIEdit={handleAIEdit} readOnly={readOnly} />
            <DataField label="Espiritual" value={objetivos_queixas?.projeto_de_vida_espiritual} fieldPath="a_objetivos_queixas.projeto_de_vida_espiritual" consultaId={consultaId} onSave={handleSaveField} onAIEdit={handleAIEdit} readOnly={readOnly} />
            <DataField label="Familiar" value={objetivos_queixas?.projeto_de_vida_familiar} fieldPath="a_objetivos_queixas.projeto_de_vida_familiar" consultaId={consultaId} onSave={handleSaveField} onAIEdit={handleAIEdit} readOnly={readOnly} />
            <DataField label="Profissional" value={objetivos_queixas?.projeto_de_vida_profissional} fieldPath="a_objetivos_queixas.projeto_de_vida_profissional" consultaId={consultaId} onSave={handleSaveField} onAIEdit={handleAIEdit} readOnly={readOnly} />
            <DataField label="Sonhos" value={objetivos_queixas?.projeto_de_vida_sonhos} fieldPath="a_objetivos_queixas.projeto_de_vida_sonhos" consultaId={consultaId} onSave={handleSaveField} onAIEdit={handleAIEdit} readOnly={readOnly} />
          </div>

          <div className="anamnese-subsection">
            <h4>Motivação e Mudança</h4>
            <DataField label="Nível de Motivação" value={objetivos_queixas?.nivel_motivacao} fieldPath="a_objetivos_queixas.nivel_motivacao" consultaId={consultaId} onSave={handleSaveField} onAIEdit={handleAIEdit} readOnly={readOnly} />
            <DataField label="Prontidão para Mudança" value={objetivos_queixas?.prontidao_para_mudanca} fieldPath="a_objetivos_queixas.prontidao_para_mudanca" consultaId={consultaId} onSave={handleSaveField} onAIEdit={handleAIEdit} readOnly={readOnly} />
            <DataField label="Mudanças Considera Necessárias" value={objetivos_queixas?.mudancas_considera_necessarias} fieldPath="a_objetivos_queixas.mudancas_considera_necessarias" consultaId={consultaId} onSave={handleSaveField} onAIEdit={handleAIEdit} readOnly={readOnly} />
          </div>
        </CollapsibleSection>

      {/* Histórico de Risco */}
      <CollapsibleSection title="Histórico de Risco">
          <div className="anamnese-subsection">
            <h4>Doenças Atuais e Passadas</h4>
            <DataField label="Doenças Atuais Confirmadas" value={historico_risco?.doencas_atuais_confirmadas} fieldPath="a_historico_risco.doencas_atuais_confirmadas" consultaId={consultaId} onSave={handleSaveField} onAIEdit={handleAIEdit} readOnly={readOnly} />
            <DataField label="Doenças na Infância/Adolescência" value={historico_risco?.doencas_infancia_adolescencia} fieldPath="a_historico_risco.doencas_infancia_adolescencia" consultaId={consultaId} onSave={handleSaveField} onAIEdit={handleAIEdit} readOnly={readOnly} />
          </div>

          <div className="anamnese-subsection">
            <h4>Antecedentes Familiares</h4>
            <DataField label="Pai" value={historico_risco?.antecedentes_familiares_pai} fieldPath="a_historico_risco.antecedentes_familiares_pai" consultaId={consultaId} onSave={handleSaveField} onAIEdit={handleAIEdit} readOnly={readOnly} />
            <DataField label="Mãe" value={historico_risco?.antecedentes_familiares_mae} fieldPath="a_historico_risco.antecedentes_familiares_mae" consultaId={consultaId} onSave={handleSaveField} onAIEdit={handleAIEdit} readOnly={readOnly} />
            <DataField label="Irmãos" value={historico_risco?.antecedentes_familiares_irmaos} fieldPath="a_historico_risco.antecedentes_familiares_irmaos" consultaId={consultaId} onSave={handleSaveField} onAIEdit={handleAIEdit} readOnly={readOnly} />
            <DataField label="Avós Paternos" value={historico_risco?.antecedentes_familiares_avos_paternos} fieldPath="a_historico_risco.antecedentes_familiares_avos_paternos" consultaId={consultaId} onSave={handleSaveField} onAIEdit={handleAIEdit} readOnly={readOnly} />
            <DataField label="Avós Maternos" value={historico_risco?.antecedentes_familiares_avos_maternos} fieldPath="a_historico_risco.antecedentes_familiares_avos_maternos" consultaId={consultaId} onSave={handleSaveField} onAIEdit={handleAIEdit} readOnly={readOnly} />
            <DataField label="Causas de Morte dos Avós" value={historico_risco?.antecedentes_familiares_causas_morte_avos} fieldPath="a_historico_risco.antecedentes_familiares_causas_morte_avos" consultaId={consultaId} onSave={handleSaveField} onAIEdit={handleAIEdit} readOnly={readOnly} />
          </div>

          <div className="anamnese-subsection">
            <h4>Condições e Tratamentos</h4>
            <DataField label="Condições Genéticas Conhecidas" value={historico_risco?.condicoes_geneticas_conhecidas} fieldPath="a_historico_risco.condicoes_geneticas_conhecidas" consultaId={consultaId} onSave={handleSaveField} onAIEdit={handleAIEdit} readOnly={readOnly} />
            <DataField label="Cirurgias/Procedimentos" value={historico_risco?.cirurgias_procedimentos} fieldPath="a_historico_risco.cirurgias_procedimentos" consultaId={consultaId} onSave={handleSaveField} onAIEdit={handleAIEdit} readOnly={readOnly} />
            <DataField label="Medicações Atuais" value={historico_risco?.medicacoes_atuais} fieldPath="a_historico_risco.medicacoes_atuais" consultaId={consultaId} onSave={handleSaveField} onAIEdit={handleAIEdit} readOnly={readOnly} />
            <DataField label="Medicações Contínuas" value={historico_risco?.medicacoes_continuas} fieldPath="a_historico_risco.medicacoes_continuas" consultaId={consultaId} onSave={handleSaveField} onAIEdit={handleAIEdit} readOnly={readOnly} />
            <DataField label="Já Usou Corticoides" value={historico_risco?.ja_usou_corticoides} fieldPath="a_historico_risco.ja_usou_corticoides" consultaId={consultaId} onSave={handleSaveField} onAIEdit={handleAIEdit} readOnly={readOnly} />
          </div>

          <div className="anamnese-subsection">
            <h4>Alergias e Exposições</h4>
            <DataField label="Alergias/Intolerâncias Conhecidas" value={historico_risco?.alergias_intolerancias_conhecidas} fieldPath="a_historico_risco.alergias_intolerancias_conhecidas" consultaId={consultaId} onSave={handleSaveField} onAIEdit={handleAIEdit} readOnly={readOnly} />
            <DataField label="Alergias/Intolerâncias Suspeitas" value={historico_risco?.alergias_intolerancias_suspeitas} fieldPath="a_historico_risco.alergias_intolerancias_suspeitas" consultaId={consultaId} onSave={handleSaveField} onAIEdit={handleAIEdit} readOnly={readOnly} />
            <DataField label="Exposição Tóxica" value={historico_risco?.exposicao_toxica} fieldPath="a_historico_risco.exposicao_toxica" consultaId={consultaId} onSave={handleSaveField} onAIEdit={handleAIEdit} readOnly={readOnly} />
          </div>

          <div className="anamnese-subsection">
            <h4>Histórico de Peso</h4>
            <DataField label="Variação ao Longo da Vida" value={historico_risco?.historico_peso_variacao_ao_longo_vida} fieldPath="a_historico_risco.historico_peso_variacao_ao_longo_vida" consultaId={consultaId} onSave={handleSaveField} onAIEdit={handleAIEdit} readOnly={readOnly} />
            <DataField label="Peso Máximo Atingido" value={historico_risco?.historico_peso_peso_maximo_atingido} fieldPath="a_historico_risco.historico_peso_peso_maximo_atingido" consultaId={consultaId} onSave={handleSaveField} onAIEdit={handleAIEdit} readOnly={readOnly} />
            <DataField label="Peso Mínimo Atingido" value={historico_risco?.historico_peso_peso_minimo_atingido} fieldPath="a_historico_risco.historico_peso_peso_minimo_atingido" consultaId={consultaId} onSave={handleSaveField} onAIEdit={handleAIEdit} readOnly={readOnly} />
          </div>

          <div className="anamnese-subsection">
            <h4>Tratamentos Anteriores</h4>
            <DataField label="Tentativas de Tratamento Anteriores" value={historico_risco?.tentativas_tratamento_anteriores} fieldPath="a_historico_risco.tentativas_tratamento_anteriores" consultaId={consultaId} onSave={handleSaveField} onAIEdit={handleAIEdit} readOnly={readOnly} />
          </div>
        </CollapsibleSection>

      {/* Observação Clínica e Laboratorial */}
      <CollapsibleSection title="Observação Clínica e Laboratorial">
          <div className="anamnese-subsection">
            <h4>Sintomas e Padrões</h4>
            <DataField label="Quando os Sintomas Começaram" value={observacao_clinica_lab?.quando_sintomas_comecaram} fieldPath="a_observacao_clinica_lab.quando_sintomas_comecaram" consultaId={consultaId} onSave={handleSaveField} onAIEdit={handleAIEdit} readOnly={readOnly} />
            <DataField label="Padrão Temporal" value={observacao_clinica_lab?.ha_algum_padrao_temporal} fieldPath="a_observacao_clinica_lab.ha_algum_padrao_temporal" consultaId={consultaId} onSave={handleSaveField} onAIEdit={handleAIEdit} readOnly={readOnly} />
            <DataField label="Eventos que Agravaram" value={observacao_clinica_lab?.eventos_que_agravaram} fieldPath="a_observacao_clinica_lab.eventos_que_agravaram" consultaId={consultaId} onSave={handleSaveField} onAIEdit={handleAIEdit} readOnly={readOnly} />
            <DataField label="Intensidade de Dor/Desconforto" value={observacao_clinica_lab?.intensidade_dor_desconforto} fieldPath="a_observacao_clinica_lab.intensidade_dor_desconforto" consultaId={consultaId} onSave={handleSaveField} onAIEdit={handleAIEdit} readOnly={readOnly} />
            <DataField label="Nível de Energia Diária" value={observacao_clinica_lab?.nivel_energia_diaria} fieldPath="a_observacao_clinica_lab.nivel_energia_diaria" consultaId={consultaId} onSave={handleSaveField} onAIEdit={handleAIEdit} readOnly={readOnly} />
          </div>

          <div className="anamnese-subsection">
            <h4>Sistema Gastrointestinal</h4>
            <DataField label="Intestino" value={observacao_clinica_lab?.sistema_gastrointestinal_intestino} fieldPath="a_observacao_clinica_lab.sistema_gastrointestinal_intestino" consultaId={consultaId} onSave={handleSaveField} onAIEdit={handleAIEdit} readOnly={readOnly} />
            <DataField label="Hábito Intestinal" value={observacao_clinica_lab?.sistema_gastrointestinal_habito_intestinal} fieldPath="a_observacao_clinica_lab.sistema_gastrointestinal_habito_intestinal" consultaId={consultaId} onSave={handleSaveField} onAIEdit={handleAIEdit} readOnly={readOnly} />
            <DataField label="Disbiose" value={observacao_clinica_lab?.sistema_gastrointestinal_disbiose} fieldPath="a_observacao_clinica_lab.sistema_gastrointestinal_disbiose" consultaId={consultaId} onSave={handleSaveField} onAIEdit={handleAIEdit} readOnly={readOnly} />
            <DataField label="Língua" value={observacao_clinica_lab?.sistema_gastrointestinal_lingua} fieldPath="a_observacao_clinica_lab.sistema_gastrointestinal_lingua" consultaId={consultaId} onSave={handleSaveField} onAIEdit={handleAIEdit} readOnly={readOnly} />
            <DataField label="Digestão" value={observacao_clinica_lab?.sistema_gastrointestinal_digestao} fieldPath="a_observacao_clinica_lab.sistema_gastrointestinal_digestao" consultaId={consultaId} onSave={handleSaveField} onAIEdit={handleAIEdit} readOnly={readOnly} />
            <DataField label="Gases" value={observacao_clinica_lab?.sistema_gastrointestinal_gases} fieldPath="a_observacao_clinica_lab.sistema_gastrointestinal_gases" consultaId={consultaId} onSave={handleSaveField} onAIEdit={handleAIEdit} readOnly={readOnly} />
            <DataField label="Suspeita de Disbiose" value={observacao_clinica_lab?.sistema_gastrointestinal_suspeita_disbiose} fieldPath="a_observacao_clinica_lab.sistema_gastrointestinal_suspeita_disbiose" consultaId={consultaId} onSave={handleSaveField} onAIEdit={handleAIEdit} readOnly={readOnly} />
          </div>

          <div className="anamnese-subsection">
            <h4>Sistema Musculoesquelético</h4>
            <DataField label="Dores" value={observacao_clinica_lab?.sistema_musculoesqueletico_dores} fieldPath="a_observacao_clinica_lab.sistema_musculoesqueletico_dores" consultaId={consultaId} onSave={handleSaveField} onAIEdit={handleAIEdit} readOnly={readOnly} />
            <DataField label="Localização" value={observacao_clinica_lab?.sistema_musculoesqueletico_localizacao} fieldPath="a_observacao_clinica_lab.sistema_musculoesqueletico_localizacao" consultaId={consultaId} onSave={handleSaveField} onAIEdit={handleAIEdit} readOnly={readOnly} />
            <DataField label="Postura" value={observacao_clinica_lab?.sistema_musculoesqueletico_postura} fieldPath="a_observacao_clinica_lab.sistema_musculoesqueletico_postura" consultaId={consultaId} onSave={handleSaveField} onAIEdit={handleAIEdit} readOnly={readOnly} />
            <DataField label="Tônus Muscular" value={observacao_clinica_lab?.sistema_musculoesqueletico_tono_muscular} fieldPath="a_observacao_clinica_lab.sistema_musculoesqueletico_tono_muscular" consultaId={consultaId} onSave={handleSaveField} onAIEdit={handleAIEdit} readOnly={readOnly} />
            <DataField label="Mobilidade" value={observacao_clinica_lab?.sistema_musculoesqueletico_mobilidade} fieldPath="a_observacao_clinica_lab.sistema_musculoesqueletico_mobilidade" consultaId={consultaId} onSave={handleSaveField} onAIEdit={handleAIEdit} readOnly={readOnly} />
          </div>

          <div className="anamnese-subsection">
            <h4>Pele e Fâneros</h4>
            <DataField label="Pele" value={observacao_clinica_lab?.pele_faneros_pele} fieldPath="a_observacao_clinica_lab.pele_faneros_pele" consultaId={consultaId} onSave={handleSaveField} onAIEdit={handleAIEdit} readOnly={readOnly} />
            <DataField label="Cabelo" value={observacao_clinica_lab?.pele_faneros_cabelo} fieldPath="a_observacao_clinica_lab.pele_faneros_cabelo" consultaId={consultaId} onSave={handleSaveField} onAIEdit={handleAIEdit} readOnly={readOnly} />
            <DataField label="Unhas" value={observacao_clinica_lab?.pele_faneros_unhas} fieldPath="a_observacao_clinica_lab.pele_faneros_unhas" consultaId={consultaId} onSave={handleSaveField} onAIEdit={handleAIEdit} readOnly={readOnly} />
            <DataField label="Hidratação" value={observacao_clinica_lab?.pele_faneros_hidratacao} fieldPath="a_observacao_clinica_lab.pele_faneros_hidratacao" consultaId={consultaId} onSave={handleSaveField} onAIEdit={handleAIEdit} readOnly={readOnly} />
            <DataField label="Ingestão de Água (ml/dia)" value={observacao_clinica_lab?.pele_faneros_ingestao_agua_ml_dia} fieldPath="a_observacao_clinica_lab.pele_faneros_ingestao_agua_ml_dia" consultaId={consultaId} onSave={handleSaveField} onAIEdit={handleAIEdit} readOnly={readOnly} />
          </div>

          <div className="anamnese-subsection">
            <h4>Sistema Neurológico/Mental</h4>
            <DataField label="Memória" value={observacao_clinica_lab?.sistema_neurologico_mental_memoria} fieldPath="a_observacao_clinica_lab.sistema_neurologico_mental_memoria" consultaId={consultaId} onSave={handleSaveField} onAIEdit={handleAIEdit} readOnly={readOnly} />
            <DataField label="Concentração" value={observacao_clinica_lab?.sistema_neurologico_mental_concentracao} fieldPath="a_observacao_clinica_lab.sistema_neurologico_mental_concentracao" consultaId={consultaId} onSave={handleSaveField} onAIEdit={handleAIEdit} readOnly={readOnly} />
            <DataField label="Qualidade do Sono" value={observacao_clinica_lab?.sistema_neurologico_mental_sono_qualidade} fieldPath="a_observacao_clinica_lab.sistema_neurologico_mental_sono_qualidade" consultaId={consultaId} onSave={handleSaveField} onAIEdit={handleAIEdit} readOnly={readOnly} />
            <DataField label="Latência do Sono" value={observacao_clinica_lab?.sistema_neurologico_mental_sono_latencia} fieldPath="a_observacao_clinica_lab.sistema_neurologico_mental_sono_latencia" consultaId={consultaId} onSave={handleSaveField} onAIEdit={handleAIEdit} readOnly={readOnly} />
            <DataField label="Manutenção do Sono" value={observacao_clinica_lab?.sistema_neurologico_mental_sono_manutencao} fieldPath="a_observacao_clinica_lab.sistema_neurologico_mental_sono_manutencao" consultaId={consultaId} onSave={handleSaveField} onAIEdit={handleAIEdit} readOnly={readOnly} />
            <DataField label="Profundidade do Sono" value={observacao_clinica_lab?.sistema_neurologico_mental_sono_profundidade} fieldPath="a_observacao_clinica_lab.sistema_neurologico_mental_sono_profundidade" consultaId={consultaId} onSave={handleSaveField} onAIEdit={handleAIEdit} readOnly={readOnly} />
            <DataField label="Duração do Sono (horas)" value={observacao_clinica_lab?.sistema_neurologico_mental_sono_duracao_horas} fieldPath="a_observacao_clinica_lab.sistema_neurologico_mental_sono_duracao_horas" consultaId={consultaId} onSave={handleSaveField} onAIEdit={handleAIEdit} readOnly={readOnly} />
            <DataField label="Despertar" value={observacao_clinica_lab?.sistema_neurologico_mental_sono_despertar} fieldPath="a_observacao_clinica_lab.sistema_neurologico_mental_sono_despertar" consultaId={consultaId} onSave={handleSaveField} onAIEdit={handleAIEdit} readOnly={readOnly} />
            <DataField label="Acorda Quantas Vezes" value={observacao_clinica_lab?.sistema_neurologico_mental_sono_acorda_quantas_vezes} fieldPath="a_observacao_clinica_lab.sistema_neurologico_mental_sono_acorda_quantas_vezes" consultaId={consultaId} onSave={handleSaveField} onAIEdit={handleAIEdit} readOnly={readOnly} />
            <DataField label="Acorda para Urinar" value={observacao_clinica_lab?.sistema_neurologico_mental_sono_acorda_para_urinar} fieldPath="a_observacao_clinica_lab.sistema_neurologico_mental_sono_acorda_para_urinar" consultaId={consultaId} onSave={handleSaveField} onAIEdit={handleAIEdit} readOnly={readOnly} />
            <DataField label="Energia" value={observacao_clinica_lab?.sistema_neurologico_mental_energia} fieldPath="a_observacao_clinica_lab.sistema_neurologico_mental_energia" consultaId={consultaId} onSave={handleSaveField} onAIEdit={handleAIEdit} readOnly={readOnly} />
          </div>

          <div className="anamnese-subsection">
            <h4>Sistema Endócrino</h4>
            <h5>Tireoide</h5>
            <DataField label="TSH" value={observacao_clinica_lab?.sistema_endocrino_tireoide_tsh} fieldPath="a_observacao_clinica_lab.sistema_endocrino_tireoide_tsh" consultaId={consultaId} onSave={handleSaveField} onAIEdit={handleAIEdit} readOnly={readOnly} />
            <DataField label="Anti-TPO" value={observacao_clinica_lab?.sistema_endocrino_tireoide_anti_tpo} fieldPath="a_observacao_clinica_lab.sistema_endocrino_tireoide_anti_tpo" consultaId={consultaId} onSave={handleSaveField} onAIEdit={handleAIEdit} readOnly={readOnly} />
            <DataField label="T3 Livre" value={observacao_clinica_lab?.sistema_endocrino_tireoide_t3_livre} fieldPath="a_observacao_clinica_lab.sistema_endocrino_tireoide_t3_livre" consultaId={consultaId} onSave={handleSaveField} onAIEdit={handleAIEdit} readOnly={readOnly} />
            <DataField label="T4 Livre" value={observacao_clinica_lab?.sistema_endocrino_tireoide_t4_livre} fieldPath="a_observacao_clinica_lab.sistema_endocrino_tireoide_t4_livre" consultaId={consultaId} onSave={handleSaveField} onAIEdit={handleAIEdit} readOnly={readOnly} />
            <DataField label="Suspeita" value={observacao_clinica_lab?.sistema_endocrino_tireoide_suspeita} fieldPath="a_observacao_clinica_lab.sistema_endocrino_tireoide_suspeita" consultaId={consultaId} onSave={handleSaveField} onAIEdit={handleAIEdit} readOnly={readOnly} />
            
            <h5>Insulina</h5>
            <DataField label="Valor" value={observacao_clinica_lab?.sistema_endocrino_insulina_valor} fieldPath="a_observacao_clinica_lab.sistema_endocrino_insulina_valor" consultaId={consultaId} onSave={handleSaveField} onAIEdit={handleAIEdit} readOnly={readOnly} />
            <DataField label="Glicemia" value={observacao_clinica_lab?.sistema_endocrino_insulina_glicemia} fieldPath="a_observacao_clinica_lab.sistema_endocrino_insulina_glicemia" consultaId={consultaId} onSave={handleSaveField} onAIEdit={handleAIEdit} readOnly={readOnly} />
            <DataField label="Hemoglobina Glicada" value={observacao_clinica_lab?.sistema_endocrino_insulina_hemoglobina_glicada} fieldPath="a_observacao_clinica_lab.sistema_endocrino_insulina_hemoglobina_glicada" consultaId={consultaId} onSave={handleSaveField} onAIEdit={handleAIEdit} readOnly={readOnly} />
            <DataField label="HOMA-IR" value={observacao_clinica_lab?.sistema_endocrino_insulina_homa_ir} fieldPath="a_observacao_clinica_lab.sistema_endocrino_insulina_homa_ir" consultaId={consultaId} onSave={handleSaveField} onAIEdit={handleAIEdit} readOnly={readOnly} />
            <DataField label="Diagnóstico" value={observacao_clinica_lab?.sistema_endocrino_insulina_diagnostico} fieldPath="a_observacao_clinica_lab.sistema_endocrino_insulina_diagnostico" consultaId={consultaId} onSave={handleSaveField} onAIEdit={handleAIEdit} readOnly={readOnly} />
            
            <h5>Outros Hormônios</h5>
            <DataField label="Cortisol" value={observacao_clinica_lab?.sistema_endocrino_cortisol} fieldPath="a_observacao_clinica_lab.sistema_endocrino_cortisol" consultaId={consultaId} onSave={handleSaveField} onAIEdit={handleAIEdit} readOnly={readOnly} />
            <DataField label="Estrogênio" value={observacao_clinica_lab?.sistema_endocrino_hormonios_sexuais_estrogeno} fieldPath="a_observacao_clinica_lab.sistema_endocrino_hormonios_sexuais_estrogeno" consultaId={consultaId} onSave={handleSaveField} onAIEdit={handleAIEdit} readOnly={readOnly} />
            <DataField label="Progesterona" value={observacao_clinica_lab?.sistema_endocrino_hormonios_sexuais_progesterona} fieldPath="a_observacao_clinica_lab.sistema_endocrino_hormonios_sexuais_progesterona" consultaId={consultaId} onSave={handleSaveField} onAIEdit={handleAIEdit} readOnly={readOnly} />
            <DataField label="Testosterona" value={observacao_clinica_lab?.sistema_endocrino_hormonios_sexuais_testosterona} fieldPath="a_observacao_clinica_lab.sistema_endocrino_hormonios_sexuais_testosterona" consultaId={consultaId} onSave={handleSaveField} onAIEdit={handleAIEdit} readOnly={readOnly} />
            <DataField label="Impacto" value={observacao_clinica_lab?.sistema_endocrino_hormonios_sexuais_impacto} fieldPath="a_observacao_clinica_lab.sistema_endocrino_hormonios_sexuais_impacto" consultaId={consultaId} onSave={handleSaveField} onAIEdit={handleAIEdit} readOnly={readOnly} />
          </div>

          <div className="anamnese-subsection">
            <h4>Medidas Antropométricas</h4>
            <DataField label="Peso Atual" value={observacao_clinica_lab?.medidas_antropometricas_peso_atual} fieldPath="a_observacao_clinica_lab.medidas_antropometricas_peso_atual" consultaId={consultaId} onSave={handleSaveField} onAIEdit={handleAIEdit} readOnly={readOnly} />
            <DataField label="Altura" value={observacao_clinica_lab?.medidas_antropometricas_altura} fieldPath="a_observacao_clinica_lab.medidas_antropometricas_altura" consultaId={consultaId} onSave={handleSaveField} onAIEdit={handleAIEdit} readOnly={readOnly} />
            <DataField label="IMC" value={observacao_clinica_lab?.medidas_antropometricas_imc} fieldPath="a_observacao_clinica_lab.medidas_antropometricas_imc" consultaId={consultaId} onSave={handleSaveField} onAIEdit={handleAIEdit} readOnly={readOnly} />
            <DataField label="Circunferência da Cintura" value={observacao_clinica_lab?.medidas_antropometricas_circunferencias_cintura} fieldPath="a_observacao_clinica_lab.medidas_antropometricas_circunferencias_cintura" consultaId={consultaId} onSave={handleSaveField} onAIEdit={handleAIEdit} readOnly={readOnly} />
            <DataField label="Circunferência do Quadril" value={observacao_clinica_lab?.medidas_antropometricas_circunferencias_quadril} fieldPath="a_observacao_clinica_lab.medidas_antropometricas_circunferencias_quadril" consultaId={consultaId} onSave={handleSaveField} onAIEdit={handleAIEdit} readOnly={readOnly} />
            <DataField label="Circunferência do Pescoço" value={observacao_clinica_lab?.medidas_antropometricas_circunferencias_pescoco} fieldPath="a_observacao_clinica_lab.medidas_antropometricas_circunferencias_pescoco" consultaId={consultaId} onSave={handleSaveField} onAIEdit={handleAIEdit} readOnly={readOnly} />
            <DataField label="Relação Cintura/Quadril" value={observacao_clinica_lab?.medidas_antropometricas_relacao_cintura_quadril} fieldPath="a_observacao_clinica_lab.medidas_antropometricas_relacao_cintura_quadril" consultaId={consultaId} onSave={handleSaveField} onAIEdit={handleAIEdit} readOnly={readOnly} />
            
            <h5>Bioimpedância</h5>
            <DataField label="Gordura (%)" value={observacao_clinica_lab?.medidas_antropometricas_bioimpedancia_gordura_percentual} fieldPath="a_observacao_clinica_lab.medidas_antropometricas_bioimpedancia_gordura_percentual" consultaId={consultaId} onSave={handleSaveField} onAIEdit={handleAIEdit} readOnly={readOnly} />
            <DataField label="Massa Muscular" value={observacao_clinica_lab?.medidas_antropometricas_bioimpedancia_massa_muscular} fieldPath="a_observacao_clinica_lab.medidas_antropometricas_bioimpedancia_massa_muscular" consultaId={consultaId} onSave={handleSaveField} onAIEdit={handleAIEdit} readOnly={readOnly} />
            <DataField label="Água Corporal" value={observacao_clinica_lab?.medidas_antropometricas_bioimpedancia_agua_corporal} fieldPath="a_observacao_clinica_lab.medidas_antropometricas_bioimpedancia_agua_corporal" consultaId={consultaId} onSave={handleSaveField} onAIEdit={handleAIEdit} readOnly={readOnly} />
            <DataField label="Gordura Visceral" value={observacao_clinica_lab?.medidas_antropometricas_bioimpedancia_gordura_visceral} fieldPath="a_observacao_clinica_lab.medidas_antropometricas_bioimpedancia_gordura_visceral" consultaId={consultaId} onSave={handleSaveField} onAIEdit={handleAIEdit} readOnly={readOnly} />
            
            <DataField label="Gordura Visceral" value={observacao_clinica_lab?.medidas_antropometricas_gordura_visceral} fieldPath="a_observacao_clinica_lab.medidas_antropometricas_gordura_visceral" consultaId={consultaId} onSave={handleSaveField} onAIEdit={handleAIEdit} readOnly={readOnly} />
            <DataField label="Esteatose Hepática" value={observacao_clinica_lab?.medidas_antropometricas_esteatose_hepatica} fieldPath="a_observacao_clinica_lab.medidas_antropometricas_esteatose_hepatica" consultaId={consultaId} onSave={handleSaveField} onAIEdit={handleAIEdit} readOnly={readOnly} />
            <DataField label="Pressão Arterial" value={observacao_clinica_lab?.medidas_antropometricas_pressao_arterial} fieldPath="a_observacao_clinica_lab.medidas_antropometricas_pressao_arterial" consultaId={consultaId} onSave={handleSaveField} onAIEdit={handleAIEdit} readOnly={readOnly} />
          </div>

          <div className="anamnese-subsection">
            <h4>Sinais Vitais Relatados</h4>
            <DataField label="Disposição ao Acordar" value={observacao_clinica_lab?.sinais_vitais_relatados_disposicao_ao_acordar} fieldPath="a_observacao_clinica_lab.sinais_vitais_relatados_disposicao_ao_acordar" consultaId={consultaId} onSave={handleSaveField} onAIEdit={handleAIEdit} readOnly={readOnly} />
            <DataField label="Disposição ao Longo do Dia" value={observacao_clinica_lab?.sinais_vitais_relatados_disposicao_ao_longo_dia} fieldPath="a_observacao_clinica_lab.sinais_vitais_relatados_disposicao_ao_longo_dia" consultaId={consultaId} onSave={handleSaveField} onAIEdit={handleAIEdit} readOnly={readOnly} />
            <DataField label="Libido" value={observacao_clinica_lab?.sinais_vitais_relatados_libido} fieldPath="a_observacao_clinica_lab.sinais_vitais_relatados_libido" consultaId={consultaId} onSave={handleSaveField} onAIEdit={handleAIEdit} readOnly={readOnly} />
            <DataField label="Regulação Térmica" value={observacao_clinica_lab?.sinais_vitais_relatados_regulacao_termica} fieldPath="a_observacao_clinica_lab.sinais_vitais_relatados_regulacao_termica" consultaId={consultaId} onSave={handleSaveField} onAIEdit={handleAIEdit} readOnly={readOnly} />
          </div>

          <div className="anamnese-subsection">
            <h4>Hábitos Alimentares</h4>
            <DataField label="Recordatório 24h" value={observacao_clinica_lab?.habitos_alimentares_recordatorio_24h} fieldPath="a_observacao_clinica_lab.habitos_alimentares_recordatorio_24h" consultaId={consultaId} onSave={handleSaveField} onAIEdit={handleAIEdit} readOnly={readOnly} />
            <DataField label="Frequência de Ultraprocessados" value={observacao_clinica_lab?.habitos_alimentares_frequencia_ultraprocessados} fieldPath="a_observacao_clinica_lab.habitos_alimentares_frequencia_ultraprocessados" consultaId={consultaId} onSave={handleSaveField} onAIEdit={handleAIEdit} readOnly={readOnly} />
            <DataField label="Horários das Refeições" value={observacao_clinica_lab?.habitos_alimentares_horarios_refeicoes} fieldPath="a_observacao_clinica_lab.habitos_alimentares_horarios_refeicoes" consultaId={consultaId} onSave={handleSaveField} onAIEdit={handleAIEdit} readOnly={readOnly} />
            <DataField label="Come Assistindo TV/Trabalhando" value={observacao_clinica_lab?.habitos_alimentares_come_assistindo_tv_trabalhando} fieldPath="a_observacao_clinica_lab.habitos_alimentares_come_assistindo_tv_trabalhando" consultaId={consultaId} onSave={handleSaveField} onAIEdit={handleAIEdit} readOnly={readOnly} />
          </div>
        </CollapsibleSection>

      {/* História de Vida */}
      <CollapsibleSection title="História de Vida">
          <div className="anamnese-subsection">
            <h4>Narrativa e Eventos</h4>
            <DataField label="Síntese da Narrativa" value={historia_vida?.narrativa_sintese} fieldPath="a_historia_vida.narrativa_sintese" consultaId={consultaId} onSave={handleSaveField} onAIEdit={handleAIEdit} readOnly={readOnly} />
            <DataField label="Eventos de Vida Marcantes" value={historia_vida?.eventos_vida_marcantes} fieldPath="a_historia_vida.eventos_vida_marcantes" consultaId={consultaId} onSave={handleSaveField} onAIEdit={handleAIEdit} readOnly={readOnly} />
            <DataField label="Episódios de Estresse Extremo/Trauma" value={historia_vida?.episodios_estresse_extremo_trauma} fieldPath="a_historia_vida.episodios_estresse_extremo_trauma" consultaId={consultaId} onSave={handleSaveField} onAIEdit={handleAIEdit} readOnly={readOnly} />
          </div>

          <div className="anamnese-subsection">
            <h4>Trilha do Conflito</h4>
            <DataField label="Concepção/Gestação" value={historia_vida?.trilha_do_conflito_concepcao_gestacao} fieldPath="a_historia_vida.trilha_do_conflito_concepcao_gestacao" consultaId={consultaId} onSave={handleSaveField} onAIEdit={handleAIEdit} readOnly={readOnly} />
            <DataField label="0-7 anos" value={historia_vida?.trilha_do_conflito_0_7_anos} fieldPath="a_historia_vida.trilha_do_conflito_0_7_anos" consultaId={consultaId} onSave={handleSaveField} onAIEdit={handleAIEdit} readOnly={readOnly} />
            <DataField label="7-14 anos" value={historia_vida?.trilha_do_conflito_7_14_anos} fieldPath="a_historia_vida.trilha_do_conflito_7_14_anos" consultaId={consultaId} onSave={handleSaveField} onAIEdit={handleAIEdit} readOnly={readOnly} />
            <DataField label="14-21 anos" value={historia_vida?.trilha_do_conflito_14_21_anos} fieldPath="a_historia_vida.trilha_do_conflito_14_21_anos" consultaId={consultaId} onSave={handleSaveField} onAIEdit={handleAIEdit} readOnly={readOnly} />
            <DataField label="21-28 anos" value={historia_vida?.trilha_do_conflito_21_28_anos} fieldPath="a_historia_vida.trilha_do_conflito_21_28_anos" consultaId={consultaId} onSave={handleSaveField} onAIEdit={handleAIEdit} readOnly={readOnly} />
            <DataField label="28+ anos" value={historia_vida?.trilha_do_conflito_28_mais_anos} fieldPath="a_historia_vida.trilha_do_conflito_28_mais_anos" consultaId={consultaId} onSave={handleSaveField} onAIEdit={handleAIEdit} readOnly={readOnly} />
          </div>

          <div className="anamnese-subsection">
            <h4>Padrões e Traumas</h4>
            <DataField label="Pontos Traumáticos" value={historia_vida?.pontos_traumaticos} fieldPath="a_historia_vida.pontos_traumaticos" consultaId={consultaId} onSave={handleSaveField} onAIEdit={handleAIEdit} readOnly={readOnly} />
            <DataField label="Padrões Repetitivos" value={historia_vida?.padroes_repetitivos} fieldPath="a_historia_vida.padroes_repetitivos" consultaId={consultaId} onSave={handleSaveField} onAIEdit={handleAIEdit} readOnly={readOnly} />
            <DataField label="Saúde da Mãe na Gestação" value={historia_vida?.saude_mae_gestacao} fieldPath="a_historia_vida.saude_mae_gestacao" consultaId={consultaId} onSave={handleSaveField} onAIEdit={handleAIEdit} readOnly={readOnly} />
            <DataField label="Traços/Comportamentos Repetitivos" value={historia_vida?.tracos_comportamentos_repetitivos_ao_longo_vida} fieldPath="a_historia_vida.tracos_comportamentos_repetitivos_ao_longo_vida" consultaId={consultaId} onSave={handleSaveField} onAIEdit={handleAIEdit} readOnly={readOnly} />
          </div>

          <div className="anamnese-subsection">
            <h4>Superação e Identidade</h4>
            <DataField label="Experiência de Virada" value={historia_vida?.experiencia_considera_virada} fieldPath="a_historia_vida.experiencia_considera_virada" consultaId={consultaId} onSave={handleSaveField} onAIEdit={handleAIEdit} readOnly={readOnly} />
            <DataField label="Identifica com Superação ou Defesa" value={historia_vida?.identifica_com_superacao_ou_defesa} fieldPath="a_historia_vida.identifica_com_superacao_ou_defesa" consultaId={consultaId} onSave={handleSaveField} onAIEdit={handleAIEdit} readOnly={readOnly} />
            <DataField label="Conexão com Identidade e Propósito" value={historia_vida?.conexao_identidade_proposito} fieldPath="a_historia_vida.conexao_identidade_proposito" consultaId={consultaId} onSave={handleSaveField} onAIEdit={handleAIEdit} readOnly={readOnly} />
            <DataField label="Algo da Infância que Lembra com Emoção Intensa" value={historia_vida?.algo_infancia_lembra_com_emocao_intensa} fieldPath="a_historia_vida.algo_infancia_lembra_com_emocao_intensa" consultaId={consultaId} onSave={handleSaveField} onAIEdit={handleAIEdit} readOnly={readOnly} />
          </div>

        </CollapsibleSection>

      {/* Setênios e Eventos */}
      <CollapsibleSection title="Setênios e Eventos">
          <div className="anamnese-subsection">
            <h4>Concepção e Gestação</h4>
            <DataField label="Planejamento" value={setenios_eventos?.concepcao_gestacao_planejamento} fieldPath="a_setenios_eventos.concepcao_gestacao_planejamento" consultaId={consultaId} onSave={handleSaveField} onAIEdit={handleAIEdit} readOnly={readOnly} />
            <DataField label="Ambiente Gestacional" value={setenios_eventos?.concepcao_gestacao_ambiente_gestacional} fieldPath="a_setenios_eventos.concepcao_gestacao_ambiente_gestacional" consultaId={consultaId} onSave={handleSaveField} onAIEdit={handleAIEdit} readOnly={readOnly} />
            <DataField label="Saúde da Mãe" value={setenios_eventos?.concepcao_gestacao_saude_mae_gestacao} fieldPath="a_setenios_eventos.concepcao_gestacao_saude_mae_gestacao" consultaId={consultaId} onSave={handleSaveField} onAIEdit={handleAIEdit} readOnly={readOnly} />
            <DataField label="Tipo de Parto" value={setenios_eventos?.concepcao_gestacao_parto} fieldPath="a_setenios_eventos.concepcao_gestacao_parto" consultaId={consultaId} onSave={handleSaveField} onAIEdit={handleAIEdit} readOnly={readOnly} />
            <DataField label="Houve Trauma de Parto" value={setenios_eventos?.concepcao_gestacao_houve_trauma_parto} fieldPath="a_setenios_eventos.concepcao_gestacao_houve_trauma_parto" consultaId={consultaId} onSave={handleSaveField} onAIEdit={handleAIEdit} readOnly={readOnly} />
            <DataField label="Foi Desejada/Planejada" value={setenios_eventos?.concepcao_gestacao_foi_desejada_planejada} fieldPath="a_setenios_eventos.concepcao_gestacao_foi_desejada_planejada" consultaId={consultaId} onSave={handleSaveField} onAIEdit={handleAIEdit} readOnly={readOnly} />
            <DataField label="Impacto" value={setenios_eventos?.concepcao_gestacao_impacto} fieldPath="a_setenios_eventos.concepcao_gestacao_impacto" consultaId={consultaId} onSave={handleSaveField} onAIEdit={handleAIEdit} readOnly={readOnly} />
          </div>

          <div className="anamnese-subsection">
            <h4>Primeiro Setênio (0-7 anos)</h4>
            <DataField label="Ambiente" value={setenios_eventos?.primeiro_setenio_0_7_ambiente} fieldPath="a_setenios_eventos.primeiro_setenio_0_7_ambiente" consultaId={consultaId} onSave={handleSaveField} onAIEdit={handleAIEdit} readOnly={readOnly} />
            <DataField label="Figuras Parentais - Pai" value={setenios_eventos?.primeiro_setenio_0_7_figuras_parentais_pai} fieldPath="a_setenios_eventos.primeiro_setenio_0_7_figuras_parentais_pai" consultaId={consultaId} onSave={handleSaveField} onAIEdit={handleAIEdit} readOnly={readOnly} />
            <DataField label="Figuras Parentais - Mãe" value={setenios_eventos?.primeiro_setenio_0_7_figuras_parentais_mae} fieldPath="a_setenios_eventos.primeiro_setenio_0_7_figuras_parentais_mae" consultaId={consultaId} onSave={handleSaveField} onAIEdit={handleAIEdit} readOnly={readOnly} />
            <DataField label="Aprendizados" value={setenios_eventos?.primeiro_setenio_0_7_aprendizados} fieldPath="a_setenios_eventos.primeiro_setenio_0_7_aprendizados" consultaId={consultaId} onSave={handleSaveField} onAIEdit={handleAIEdit} readOnly={readOnly} />
            <DataField label="Trauma Central" value={setenios_eventos?.primeiro_setenio_0_7_trauma_central} fieldPath="a_setenios_eventos.primeiro_setenio_0_7_trauma_central" consultaId={consultaId} onSave={handleSaveField} onAIEdit={handleAIEdit} readOnly={readOnly} />
          </div>

          <div className="anamnese-subsection">
            <h4>Segundo Setênio (7-14 anos)</h4>
            <DataField label="Eventos" value={setenios_eventos?.segundo_setenio_7_14_eventos} fieldPath="a_setenios_eventos.segundo_setenio_7_14_eventos" consultaId={consultaId} onSave={handleSaveField} onAIEdit={handleAIEdit} readOnly={readOnly} />
            <DataField label="Desenvolvimento" value={setenios_eventos?.segundo_setenio_7_14_desenvolvimento} fieldPath="a_setenios_eventos.segundo_setenio_7_14_desenvolvimento" consultaId={consultaId} onSave={handleSaveField} onAIEdit={handleAIEdit} readOnly={readOnly} />
            <DataField label="Corpo Físico" value={setenios_eventos?.segundo_setenio_7_14_corpo_fisico} fieldPath="a_setenios_eventos.segundo_setenio_7_14_corpo_fisico" consultaId={consultaId} onSave={handleSaveField} onAIEdit={handleAIEdit} readOnly={readOnly} />
            <DataField label="Impacto" value={setenios_eventos?.segundo_setenio_7_14_impacto} fieldPath="a_setenios_eventos.segundo_setenio_7_14_impacto" consultaId={consultaId} onSave={handleSaveField} onAIEdit={handleAIEdit} readOnly={readOnly} />
          </div>

          <div className="anamnese-subsection">
            <h4>Terceiro Setênio (14-21 anos)</h4>
            <DataField label="Escolhas" value={setenios_eventos?.terceiro_setenio_14_21_escolhas} fieldPath="a_setenios_eventos.terceiro_setenio_14_21_escolhas" consultaId={consultaId} onSave={handleSaveField} onAIEdit={handleAIEdit} readOnly={readOnly} />
            <DataField label="Motivação" value={setenios_eventos?.terceiro_setenio_14_21_motivacao} fieldPath="a_setenios_eventos.terceiro_setenio_14_21_motivacao" consultaId={consultaId} onSave={handleSaveField} onAIEdit={handleAIEdit} readOnly={readOnly} />
            <DataField label="Cumeeira da Casa" value={setenios_eventos?.terceiro_setenio_14_21_cumeeira_da_casa} fieldPath="a_setenios_eventos.terceiro_setenio_14_21_cumeeira_da_casa" consultaId={consultaId} onSave={handleSaveField} onAIEdit={handleAIEdit} readOnly={readOnly} />
          </div>

          <div className="anamnese-subsection">
            <h4>Quarto Setênio (21-28 anos)</h4>
            <DataField label="Eventos Significativos" value={setenios_eventos?.quarto_setenio_21_28_eventos_significativos} fieldPath="a_setenios_eventos.quarto_setenio_21_28_eventos_significativos" consultaId={consultaId} onSave={handleSaveField} onAIEdit={handleAIEdit} readOnly={readOnly} />
            <DataField label="Formação Profissional" value={setenios_eventos?.quarto_setenio_21_28_formacao_profissional} fieldPath="a_setenios_eventos.quarto_setenio_21_28_formacao_profissional" consultaId={consultaId} onSave={handleSaveField} onAIEdit={handleAIEdit} readOnly={readOnly} />
          </div>

          <div className="anamnese-subsection">
            <h4>Decênios (28-40+ anos)</h4>
            <DataField label="Climatério/Menopausa" value={setenios_eventos?.decenios_28_40_mais_climaterio_menopausa} fieldPath="a_setenios_eventos.decenios_28_40_mais_climaterio_menopausa" consultaId={consultaId} onSave={handleSaveField} onAIEdit={handleAIEdit} readOnly={readOnly} />
            <DataField label="Pausas Hormonais" value={setenios_eventos?.decenios_28_40_mais_pausas_hormonais} fieldPath="a_setenios_eventos.decenios_28_40_mais_pausas_hormonais" consultaId={consultaId} onSave={handleSaveField} onAIEdit={handleAIEdit} readOnly={readOnly} />
            <DataField label="Acumulação" value={setenios_eventos?.decenios_28_40_mais_acumulacao} fieldPath="a_setenios_eventos.decenios_28_40_mais_acumulacao" consultaId={consultaId} onSave={handleSaveField} onAIEdit={handleAIEdit} readOnly={readOnly} />
            <DataField label="Estado Atual" value={setenios_eventos?.decenios_28_40_mais_estado_atual} fieldPath="a_setenios_eventos.decenios_28_40_mais_estado_atual" consultaId={consultaId} onSave={handleSaveField} onAIEdit={handleAIEdit} readOnly={readOnly} />
            <DataField label="Episódios de Estresse Extremo" value={setenios_eventos?.decenios_28_40_mais_episodios_estresse_extremo} fieldPath="a_setenios_eventos.decenios_28_40_mais_episodios_estresse_extremo" consultaId={consultaId} onSave={handleSaveField} onAIEdit={handleAIEdit} readOnly={readOnly} />
          </div>

          <div className="anamnese-subsection">
            <h4>Observações Gerais</h4>
            <DataField label="Eventos Críticos Identificados" value={setenios_eventos?.eventos_criticos_identificados} fieldPath="a_setenios_eventos.eventos_criticos_identificados" consultaId={consultaId} onSave={handleSaveField} onAIEdit={handleAIEdit} readOnly={readOnly} />
            <DataField label="Experiência de Virada" value={setenios_eventos?.experiencia_considera_virada} fieldPath="a_setenios_eventos.experiencia_considera_virada" consultaId={consultaId} onSave={handleSaveField} onAIEdit={handleAIEdit} readOnly={readOnly} />
            <DataField label="Diferenças Sazonais/Climáticas nos Sintomas" value={setenios_eventos?.diferencas_sazonais_climaticas_sintomas} fieldPath="a_setenios_eventos.diferencas_sazonais_climaticas_sintomas" consultaId={consultaId} onSave={handleSaveField} onAIEdit={handleAIEdit} readOnly={readOnly} />
          </div>
        </CollapsibleSection>

      {/* Ambiente e Contexto */}
      <CollapsibleSection title="Ambiente e Contexto">
          <div className="anamnese-subsection">
            <h4>Contexto Familiar</h4>
            <DataField label="Estado Civil" value={ambiente_contexto?.contexto_familiar_estado_civil} fieldPath="a_ambiente_contexto.contexto_familiar_estado_civil" consultaId={consultaId} onSave={handleSaveField} onAIEdit={handleAIEdit} readOnly={readOnly} />
            <DataField label="Filhos" value={ambiente_contexto?.contexto_familiar_filhos} fieldPath="a_ambiente_contexto.contexto_familiar_filhos" consultaId={consultaId} onSave={handleSaveField} onAIEdit={handleAIEdit} readOnly={readOnly} />
            <DataField label="Dinâmica Familiar" value={ambiente_contexto?.contexto_familiar_dinamica_familiar} fieldPath="a_ambiente_contexto.contexto_familiar_dinamica_familiar" consultaId={consultaId} onSave={handleSaveField} onAIEdit={handleAIEdit} readOnly={readOnly} />
            <DataField label="Suporte Familiar" value={ambiente_contexto?.contexto_familiar_suporte_familiar} fieldPath="a_ambiente_contexto.contexto_familiar_suporte_familiar" consultaId={consultaId} onSave={handleSaveField} onAIEdit={handleAIEdit} readOnly={readOnly} />
            <DataField label="Relacionamento Conjugal" value={ambiente_contexto?.contexto_familiar_relacionamento_conjugal} fieldPath="a_ambiente_contexto.contexto_familiar_relacionamento_conjugal" consultaId={consultaId} onSave={handleSaveField} onAIEdit={handleAIEdit} readOnly={readOnly} />
            <DataField label="Divisão de Tarefas Domésticas" value={ambiente_contexto?.contexto_familiar_divisao_tarefas_domesticas} fieldPath="a_ambiente_contexto.contexto_familiar_divisao_tarefas_domesticas" consultaId={consultaId} onSave={handleSaveField} onAIEdit={handleAIEdit} readOnly={readOnly} />
            <DataField label="Vida Sexual Ativa" value={ambiente_contexto?.contexto_familiar_vida_sexual_ativa} fieldPath="a_ambiente_contexto.contexto_familiar_vida_sexual_ativa" consultaId={consultaId} onSave={handleSaveField} onAIEdit={handleAIEdit} readOnly={readOnly} />
            <DataField label="Diálogo sobre Sobrecarga" value={ambiente_contexto?.contexto_familiar_dialogo_sobre_sobrecarga} fieldPath="a_ambiente_contexto.contexto_familiar_dialogo_sobre_sobrecarga" consultaId={consultaId} onSave={handleSaveField} onAIEdit={handleAIEdit} readOnly={readOnly} />
          </div>

          <div className="anamnese-subsection">
            <h4>Contexto Profissional</h4>
            <DataField label="Área" value={ambiente_contexto?.contexto_profissional_area} fieldPath="a_ambiente_contexto.contexto_profissional_area" consultaId={consultaId} onSave={handleSaveField} onAIEdit={handleAIEdit} readOnly={readOnly} />
            <DataField label="Carga Horária" value={ambiente_contexto?.contexto_profissional_carga_horaria} fieldPath="a_ambiente_contexto.contexto_profissional_carga_horaria" consultaId={consultaId} onSave={handleSaveField} onAIEdit={handleAIEdit} readOnly={readOnly} />
            <DataField label="Nível de Estresse" value={ambiente_contexto?.contexto_profissional_nivel_estresse} fieldPath="a_ambiente_contexto.contexto_profissional_nivel_estresse" consultaId={consultaId} onSave={handleSaveField} onAIEdit={handleAIEdit} readOnly={readOnly} />
            <DataField label="Satisfação" value={ambiente_contexto?.contexto_profissional_satisfacao} fieldPath="a_ambiente_contexto.contexto_profissional_satisfacao" consultaId={consultaId} onSave={handleSaveField} onAIEdit={handleAIEdit} readOnly={readOnly} />
          </div>

          <div className="anamnese-subsection">
            <h4>Ambiente Físico</h4>
            <DataField label="Sedentarismo" value={ambiente_contexto?.ambiente_fisico_sedentarismo} fieldPath="a_ambiente_contexto.ambiente_fisico_sedentarismo" consultaId={consultaId} onSave={handleSaveField} onAIEdit={handleAIEdit} readOnly={readOnly} />
            <DataField label="Exposição ao Sol" value={ambiente_contexto?.ambiente_fisico_exposicao_sol} fieldPath="a_ambiente_contexto.ambiente_fisico_exposicao_sol" consultaId={consultaId} onSave={handleSaveField} onAIEdit={handleAIEdit} readOnly={readOnly} />
            <DataField label="Pratica Atividade Física" value={ambiente_contexto?.ambiente_fisico_atividade_fisica_pratica} fieldPath="a_ambiente_contexto.ambiente_fisico_atividade_fisica_pratica" consultaId={consultaId} onSave={handleSaveField} onAIEdit={handleAIEdit} readOnly={readOnly} />
            <DataField label="Tipo de Atividade" value={ambiente_contexto?.ambiente_fisico_atividade_fisica_tipo} fieldPath="a_ambiente_contexto.ambiente_fisico_atividade_fisica_tipo" consultaId={consultaId} onSave={handleSaveField} onAIEdit={handleAIEdit} readOnly={readOnly} />
            <DataField label="Frequência" value={ambiente_contexto?.ambiente_fisico_atividade_fisica_frequencia} fieldPath="a_ambiente_contexto.ambiente_fisico_atividade_fisica_frequencia" consultaId={consultaId} onSave={handleSaveField} onAIEdit={handleAIEdit} readOnly={readOnly} />
            <DataField label="Intensidade" value={ambiente_contexto?.ambiente_fisico_atividade_fisica_intensidade} fieldPath="a_ambiente_contexto.ambiente_fisico_atividade_fisica_intensidade" consultaId={consultaId} onSave={handleSaveField} onAIEdit={handleAIEdit} readOnly={readOnly} />
            <DataField label="Tem Acompanhamento Profissional" value={ambiente_contexto?.ambiente_fisico_atividade_fisica_tem_acompanhamento_profissiona} fieldPath="a_ambiente_contexto.ambiente_fisico_atividade_fisica_tem_acompanhamento_profissiona" consultaId={consultaId} onSave={handleSaveField} onAIEdit={handleAIEdit} readOnly={readOnly} />
          </div>

          <div className="anamnese-subsection">
            <h4>Hábitos de Vida</h4>
            <DataField label="Sono" value={ambiente_contexto?.habitos_vida_sono} fieldPath="a_ambiente_contexto.habitos_vida_sono" consultaId={consultaId} onSave={handleSaveField} onAIEdit={handleAIEdit} readOnly={readOnly} />
            <DataField label="Alimentação" value={ambiente_contexto?.habitos_vida_alimentacao} fieldPath="a_ambiente_contexto.habitos_vida_alimentacao" consultaId={consultaId} onSave={handleSaveField} onAIEdit={handleAIEdit} readOnly={readOnly} />
            <DataField label="Lazer" value={ambiente_contexto?.habitos_vida_lazer} fieldPath="a_ambiente_contexto.habitos_vida_lazer" consultaId={consultaId} onSave={handleSaveField} onAIEdit={handleAIEdit} readOnly={readOnly} />
            <DataField label="Espiritualidade" value={ambiente_contexto?.habitos_vida_espiritualidade} fieldPath="a_ambiente_contexto.habitos_vida_espiritualidade" consultaId={consultaId} onSave={handleSaveField} onAIEdit={handleAIEdit} readOnly={readOnly} />
          </div>

          <div className="anamnese-subsection">
            <h4>Suporte Social</h4>
            <DataField label="Tem Rede de Apoio" value={ambiente_contexto?.suporte_social_tem_rede_apoio} fieldPath="a_ambiente_contexto.suporte_social_tem_rede_apoio" consultaId={consultaId} onSave={handleSaveField} onAIEdit={handleAIEdit} readOnly={readOnly} />
            <DataField label="Participa de Grupos Sociais" value={ambiente_contexto?.suporte_social_participa_grupos_sociais} fieldPath="a_ambiente_contexto.suporte_social_participa_grupos_sociais" consultaId={consultaId} onSave={handleSaveField} onAIEdit={handleAIEdit} readOnly={readOnly} />
            <DataField label="Tem com Quem Desabafar" value={ambiente_contexto?.suporte_social_tem_com_quem_desabafar} fieldPath="a_ambiente_contexto.suporte_social_tem_com_quem_desabafar" consultaId={consultaId} onSave={handleSaveField} onAIEdit={handleAIEdit} readOnly={readOnly} />
          </div>

          <div className="anamnese-subsection">
            <h4>Fatores de Risco</h4>
            <DataField label="Fatores Estressores" value={ambiente_contexto?.fatores_estressores} fieldPath="a_ambiente_contexto.fatores_estressores" consultaId={consultaId} onSave={handleSaveField} onAIEdit={handleAIEdit} readOnly={readOnly} />
            <DataField label="Fatores Externos à Saúde" value={ambiente_contexto?.fatores_externos_saude} fieldPath="a_ambiente_contexto.fatores_externos_saude" consultaId={consultaId} onSave={handleSaveField} onAIEdit={handleAIEdit} readOnly={readOnly} />
          </div>
        </CollapsibleSection>

      {/* Sensação e Emoções */}
      <CollapsibleSection title="Sensação e Emoções">
          <div className="anamnese-subsection">
            <h4>Emoções e Sensações</h4>
            <DataField label="Emoções Predominantes" value={sensacao_emocoes?.emocoes_predominantes} fieldPath="a_sensacao_emocoes.emocoes_predominantes" consultaId={consultaId} onSave={handleSaveField} onAIEdit={handleAIEdit} readOnly={readOnly} />
            <DataField label="Sensações Corporais" value={sensacao_emocoes?.sensacoes_corporais} fieldPath="a_sensacao_emocoes.sensacoes_corporais" consultaId={consultaId} onSave={handleSaveField} onAIEdit={handleAIEdit} readOnly={readOnly} />
            <DataField label="Palavras-chave Emocionais" value={sensacao_emocoes?.palavras_chave_emocionais} fieldPath="a_sensacao_emocoes.palavras_chave_emocionais" consultaId={consultaId} onSave={handleSaveField} onAIEdit={handleAIEdit} readOnly={readOnly} />
            <DataField label="Intensidade Emocional" value={sensacao_emocoes?.intensidade_emocional} fieldPath="a_sensacao_emocoes.intensidade_emocional" consultaId={consultaId} onSave={handleSaveField} onAIEdit={handleAIEdit} readOnly={readOnly} />
          </div>

          <div className="anamnese-subsection">
            <h4>Gatilhos Emocionais</h4>
            <DataField label="Consegue Identificar Gatilhos" value={sensacao_emocoes?.consegue_identificar_gatilhos_emocionais} fieldPath="a_sensacao_emocoes.consegue_identificar_gatilhos_emocionais" consultaId={consultaId} onSave={handleSaveField} onAIEdit={handleAIEdit} readOnly={readOnly} />
            <DataField label="Gatilhos Identificados" value={sensacao_emocoes?.gatilhos_identificados} fieldPath="a_sensacao_emocoes.gatilhos_identificados" consultaId={consultaId} onSave={handleSaveField} onAIEdit={handleAIEdit} readOnly={readOnly} />
          </div>

          <div className="anamnese-subsection">
            <h4>Regulação Emocional</h4>
            <DataField label="Capacidade de Regulação" value={sensacao_emocoes?.regulacao_emocional_capacidade_regulacao} fieldPath="a_sensacao_emocoes.regulacao_emocional_capacidade_regulacao" consultaId={consultaId} onSave={handleSaveField} onAIEdit={handleAIEdit} readOnly={readOnly} />
            <DataField label="Forma de Expressão" value={sensacao_emocoes?.regulacao_emocional_forma_expressao} fieldPath="a_sensacao_emocoes.regulacao_emocional_forma_expressao" consultaId={consultaId} onSave={handleSaveField} onAIEdit={handleAIEdit} readOnly={readOnly} />
            <DataField label="Como Gerencia Estresse/Ansiedade" value={sensacao_emocoes?.regulacao_emocional_como_gerencia_estresse_ansiedade} fieldPath="a_sensacao_emocoes.regulacao_emocional_como_gerencia_estresse_ansiedade" consultaId={consultaId} onSave={handleSaveField} onAIEdit={handleAIEdit} readOnly={readOnly} />
            <DataField label="Memória Afetiva" value={sensacao_emocoes?.memoria_afetiva} fieldPath="a_sensacao_emocoes.memoria_afetiva" consultaId={consultaId} onSave={handleSaveField} onAIEdit={handleAIEdit} readOnly={readOnly} />
          </div>

          <div className="anamnese-subsection">
            <h4>Sensações Específicas do Reino</h4>
            <DataField label="Usa Palavras Como" value={sensacao_emocoes?.sensacoes_especificas_reino_usa_palavras_como} fieldPath="a_sensacao_emocoes.sensacoes_especificas_reino_usa_palavras_como" consultaId={consultaId} onSave={handleSaveField} onAIEdit={handleAIEdit} readOnly={readOnly} />
            <DataField label="Descreve Sensações Como" value={sensacao_emocoes?.sensacoes_especificas_reino_descreve_sensacoes_como} fieldPath="a_sensacao_emocoes.sensacoes_especificas_reino_descreve_sensacoes_como" consultaId={consultaId} onSave={handleSaveField} onAIEdit={handleAIEdit} readOnly={readOnly} />
            <DataField label="Padrões de Discurso" value={sensacao_emocoes?.sensacoes_especificas_reino_padroes_discurso} fieldPath="a_sensacao_emocoes.sensacoes_especificas_reino_padroes_discurso" consultaId={consultaId} onSave={handleSaveField} onAIEdit={handleAIEdit} readOnly={readOnly} />
          </div>

          <div className="anamnese-subsection">
            <h4>Conexão Corpo-Mente</h4>
            <DataField label="Percebe Manifestações Corporais das Emoções" value={sensacao_emocoes?.conexao_corpo_mente_percebe_manifestacoes_corporais_emocoes} fieldPath="a_sensacao_emocoes.conexao_corpo_mente_percebe_manifestacoes_corporais_emocoes" consultaId={consultaId} onSave={handleSaveField} onAIEdit={handleAIEdit} readOnly={readOnly} />
            <DataField label="Exemplos" value={sensacao_emocoes?.conexao_corpo_mente_exemplos} fieldPath="a_sensacao_emocoes.conexao_corpo_mente_exemplos" consultaId={consultaId} onSave={handleSaveField} onAIEdit={handleAIEdit} readOnly={readOnly} />
          </div>
        </CollapsibleSection>

      {/* Preocupações e Crenças */}
      <CollapsibleSection title="Preocupações e Crenças">
          <div className="anamnese-subsection">
            <h4>Percepção do Problema</h4>
            <DataField label="Como Percebe o Problema" value={preocupacoes_crencas?.como_percebe_problema} fieldPath="a_preocupacoes_crencas.como_percebe_problema" consultaId={consultaId} onSave={handleSaveField} onAIEdit={handleAIEdit} readOnly={readOnly} />
            <DataField label="Compreensão sobre Causa dos Sintomas" value={preocupacoes_crencas?.compreensao_sobre_causa_sintomas} fieldPath="a_preocupacoes_crencas.compreensao_sobre_causa_sintomas" consultaId={consultaId} onSave={handleSaveField} onAIEdit={handleAIEdit} readOnly={readOnly} />
          </div>

          <div className="anamnese-subsection">
            <h4>Crenças e Preocupações</h4>
            <DataField label="Crenças Limitantes" value={preocupacoes_crencas?.crencas_limitantes} fieldPath="a_preocupacoes_crencas.crencas_limitantes" consultaId={consultaId} onSave={handleSaveField} onAIEdit={handleAIEdit} readOnly={readOnly} />
            <DataField label="Preocupações Explícitas" value={preocupacoes_crencas?.preocupacoes_explicitas} fieldPath="a_preocupacoes_crencas.preocupacoes_explicitas" consultaId={consultaId} onSave={handleSaveField} onAIEdit={handleAIEdit} readOnly={readOnly} />
            <DataField label="Preocupações Implícitas" value={preocupacoes_crencas?.preocupacoes_implicitas} fieldPath="a_preocupacoes_crencas.preocupacoes_implicitas" consultaId={consultaId} onSave={handleSaveField} onAIEdit={handleAIEdit} readOnly={readOnly} />
            <DataField label="Ganhos Secundários" value={preocupacoes_crencas?.ganhos_secundarios} fieldPath="a_preocupacoes_crencas.ganhos_secundarios" consultaId={consultaId} onSave={handleSaveField} onAIEdit={handleAIEdit} readOnly={readOnly} />
            <DataField label="Resistências Possíveis" value={preocupacoes_crencas?.resistencias_possiveis} fieldPath="a_preocupacoes_crencas.resistencias_possiveis" consultaId={consultaId} onSave={handleSaveField} onAIEdit={handleAIEdit} readOnly={readOnly} />
          </div>

          <div className="anamnese-subsection">
            <h4>Expectativas e Insight</h4>
            <DataField label="Condições Genéticas na Família" value={preocupacoes_crencas?.condicoes_geneticas_familia} fieldPath="a_preocupacoes_crencas.condicoes_geneticas_familia" consultaId={consultaId} onSave={handleSaveField} onAIEdit={handleAIEdit} readOnly={readOnly} />
            <DataField label="Expectativas Irrealistas" value={preocupacoes_crencas?.expectativas_irrealistas} fieldPath="a_preocupacoes_crencas.expectativas_irrealistas" consultaId={consultaId} onSave={handleSaveField} onAIEdit={handleAIEdit} readOnly={readOnly} />
            <DataField label="Nível de Insight/Autoconsciência" value={preocupacoes_crencas?.nivel_insight_autoconsciencia} fieldPath="a_preocupacoes_crencas.nivel_insight_autoconsciencia" consultaId={consultaId} onSave={handleSaveField} onAIEdit={handleAIEdit} readOnly={readOnly} />
            <DataField label="Abertura para Mudança" value={preocupacoes_crencas?.abertura_para_mudanca} fieldPath="a_preocupacoes_crencas.abertura_para_mudanca" consultaId={consultaId} onSave={handleSaveField} onAIEdit={handleAIEdit} readOnly={readOnly} />
          </div>

          <div className="anamnese-subsection">
            <h4>Barreiras e Desafios</h4>
            <DataField label="Barreiras Percebidas ao Tratamento" value={preocupacoes_crencas?.barreiras_percebidas_tratamento} fieldPath="a_preocupacoes_crencas.barreiras_percebidas_tratamento" consultaId={consultaId} onSave={handleSaveField} onAIEdit={handleAIEdit} readOnly={readOnly} />
            <DataField label="Aspectos do Plano que Parecem Desafiadores" value={preocupacoes_crencas?.aspectos_plano_parecem_desafiadores} fieldPath="a_preocupacoes_crencas.aspectos_plano_parecem_desafiadores" consultaId={consultaId} onSave={handleSaveField} onAIEdit={handleAIEdit} readOnly={readOnly} />
          </div>
        </CollapsibleSection>

      {/* Reino e Miasma */}
      <CollapsibleSection title="Reino e Miasma">
          <div className="anamnese-subsection">
            <h4>Reino Predominante</h4>
            <DataField label="Reino" value={reino_miasma?.reino_predominante} fieldPath="a_reino_miasma.reino_predominante" consultaId={consultaId} onSave={handleSaveField} onAIEdit={handleAIEdit} readOnly={readOnly} />
            <DataField label="Características Identificadas" value={reino_miasma?.caracteristicas_identificadas} fieldPath="a_reino_miasma.caracteristicas_identificadas" consultaId={consultaId} onSave={handleSaveField} onAIEdit={handleAIEdit} readOnly={readOnly} />
          </div>

          <div className="anamnese-subsection">
            <h4>Análise Detalhada - Reino Animal</h4>
            <DataField label="Palavras Usadas" value={reino_miasma?.analise_detalhada_reino_animal_palavras_usadas} fieldPath="a_reino_miasma.analise_detalhada_reino_animal_palavras_usadas" consultaId={consultaId} onSave={handleSaveField} onAIEdit={handleAIEdit} readOnly={readOnly} />
            <DataField label="Descreve Sensações Como" value={reino_miasma?.analise_detalhada_reino_animal_descreve_sensacoes_como} fieldPath="a_reino_miasma.analise_detalhada_reino_animal_descreve_sensacoes_como" consultaId={consultaId} onSave={handleSaveField} onAIEdit={handleAIEdit} readOnly={readOnly} />
          </div>

          <div className="anamnese-subsection">
            <h4>Implicações Terapêuticas</h4>
            <DataField label="Comunicação" value={reino_miasma?.implicacoes_terapeuticas_comunicacao} fieldPath="a_reino_miasma.implicacoes_terapeuticas_comunicacao" consultaId={consultaId} onSave={handleSaveField} onAIEdit={handleAIEdit} readOnly={readOnly} />
            <DataField label="Abordagem" value={reino_miasma?.implicacoes_terapeuticas_abordagem} fieldPath="a_reino_miasma.implicacoes_terapeuticas_abordagem" consultaId={consultaId} onSave={handleSaveField} onAIEdit={handleAIEdit} readOnly={readOnly} />
            <DataField label="Outras Terapias Alinhadas" value={reino_miasma?.implicacoes_terapeuticas_outras_terapias_alinhadas} fieldPath="a_reino_miasma.implicacoes_terapeuticas_outras_terapias_alinhadas" consultaId={consultaId} onSave={handleSaveField} onAIEdit={handleAIEdit} readOnly={readOnly} />
          </div>

          <div className="anamnese-subsection">
            <h4>Observações Comportamentais</h4>
            <DataField label="Maneira de Vestir" value={reino_miasma?.maneira_vestir} fieldPath="a_reino_miasma.maneira_vestir" consultaId={consultaId} onSave={handleSaveField} onAIEdit={handleAIEdit} readOnly={readOnly} />
            <DataField label="Tipo de Profissão Escolhida" value={reino_miasma?.tipo_profissao_escolhida} fieldPath="a_reino_miasma.tipo_profissao_escolhida" consultaId={consultaId} onSave={handleSaveField} onAIEdit={handleAIEdit} readOnly={readOnly} />
            <DataField label="Padrão de Discurso" value={reino_miasma?.padrao_discurso} fieldPath="a_reino_miasma.padrao_discurso" consultaId={consultaId} onSave={handleSaveField} onAIEdit={handleAIEdit} readOnly={readOnly} />
          </div>
        </CollapsibleSection>

        {/* Seção de Upload de Exames - Apenas para VALIDATION + ANAMNESE */}
        <ExamesUploadSection 
          consultaId={consultaId}
          consultaStatus={consultaStatus || ''}
          consultaEtapa={consultaEtapa || ''}
          disabled={readOnly}
        />
    </div>
  );
}

// Componente da seção de Diagnóstico
function DiagnosticoSection({ 
  consultaId,
  selectedField,
  chatMessages,
  isTyping,
  chatInput,
  onFieldSelect,
  onSendMessage,
  onChatInputChange
}: {
  consultaId: string;
  selectedField: { fieldPath: string; label: string } | null;
  chatMessages: ChatMessage[];
  isTyping: boolean;
  chatInput: string;
  onFieldSelect: (fieldPath: string, label: string) => void;
  onSendMessage: () => void;
  onChatInputChange: (value: string) => void;
}) {
  const [diagnosticoData, setDiagnosticoData] = useState<any>(null);
  const [loadingDetails, setLoadingDetails] = useState(false);
  const [loading, setLoading] = useState(true);

  useEffect(() => {
    loadDiagnosticoData();
  }, [consultaId]);

  // Listener para recarregar dados quando a IA processar
  useEffect(() => {
    const handleRefresh = () => {
      loadDiagnosticoData();
    };

    window.addEventListener('diagnostico-data-refresh', handleRefresh);
    
    return () => {
      window.removeEventListener('diagnostico-data-refresh', handleRefresh);
    };
  }, []);

  const loadDiagnosticoData = async () => {
    try {
      setLoadingDetails(true);
      console.log('🔍 Carregando dados de diagnóstico para consulta:', consultaId);
      const response = await fetch(`/api/diagnostico/${consultaId}`);
      console.log('📡 Response status:', response.status);
      if (response.ok) {
        const data = await response.json();
        console.log('✅ Dados de diagnóstico carregados:', data);
        console.log('🔍 Estrutura dos dados de diagnóstico:', {
          type: typeof data,
          keys: Object.keys(data || {}),
          hasData: !!data
        });
        setDiagnosticoData(data);
        setLoading(false); // ✅ CORREÇÃO: Atualizar estado loading
      } else {
        const errorData = await response.text();
        setLoading(false); // ✅ CORREÇÃO: Atualizar estado loading mesmo em caso de erro
      }
    } catch (error) {
      // Erro ao carregar dados
      setLoading(false); // ✅ CORREÇÃO: Atualizar estado loading em caso de erro
    } finally {
      setLoadingDetails(false);
    }
  };

  const handleSaveField = async (fieldPath: string, newValue: string, consultaId: string) => {
    try {
      // Primeiro, atualizar diretamente no Supabase
      const response = await fetch(`/api/diagnostico/${consultaId}/update-field`, {
        method: 'POST',
        headers: { 'Content-Type': 'application/json' },
        body: JSON.stringify({ 
          fieldPath, 
          value: newValue
        }),
      });

      if (!response.ok) throw new Error('Erro ao atualizar campo no Supabase');
      
      // Depois, notificar o webhook (opcional, para processamento adicional)
      try {
        const webhookEndpoints = getWebhookEndpoints();
        
        await fetch('/api/ai-edit', {
          method: 'POST',
          headers: { 'Content-Type': 'application/json' },
          body: JSON.stringify({ 
            webhookUrl: webhookEndpoints.edicaoDiagnostico,
            origem: 'MANUAL',
            fieldPath, 
            texto: newValue,
            consultaId 
          }),
        });
      } catch (webhookError) {
        console.warn('Aviso: Webhook não pôde ser notificado, mas dados foram salvos:', webhookError);
      }
      
      // Recarregar dados após salvar
      await loadDiagnosticoData();
    } catch (error) {
      console.error('Erro ao salvar campo:', error);
      throw error;
    }
  };

  const handleAIEdit = (fieldPath: string, label: string) => {
    onFieldSelect(fieldPath, label);
  };

  if (loading) {
    console.log('🔍 DiagnosticoSection - Mostrando loading...');
    return (
      <div className="anamnese-loading">
        <div className="loading-spinner"></div>
        <p>Carregando dados de diagnóstico...</p>
      </div>
    );
  }

  const {
    estado_geral,
    estado_mental,
    estado_fisiologico,
    diagnostico_principal,
    integracao_diagnostica,
    habitos_vida
  } = diagnosticoData || {};

  console.log('🔍 DiagnosticoSection - dados recebidos:', diagnosticoData);
  console.log('🔍 DiagnosticoSection - Renderizando componente com dados:', {
    loading,
    hasDiagnosticoData: !!diagnosticoData,
    diagnosticoDataKeys: diagnosticoData ? Object.keys(diagnosticoData) : []
  });

  return (
    <div className="anamnese-sections">
      {/* ==================== DIAGNÓSTICO PRINCIPAL ==================== */}
      <CollapsibleSection title="1. Diagnóstico Principal" defaultOpen={true}>
        <div className="anamnese-subsection">
          <h4>CID e Diagnósticos</h4>
          <DataField label="CID Principal." value={diagnostico_principal?.cid_principal} fieldPath="d_diagnostico_principal.cid_principal" consultaId={consultaId} onSave={handleSaveField} onAIEdit={handleAIEdit} />
          <DataField label="Diagnósticos Associados (CID)" value={diagnostico_principal?.diagnosticos_associados_cid} fieldPath="d_diagnostico_principal.diagnosticos_associados_cid" consultaId={consultaId} onSave={handleSaveField} onAIEdit={handleAIEdit} />
        </div>

        <div className="anamnese-subsection">
          <h4>Avaliação Diagnóstica Sistemática (ADS)</h4>
          <DataField label="Síntese" value={diagnostico_principal?.ads_sintese} fieldPath="d_diagnostico_principal.ads_sintese" consultaId={consultaId} onSave={handleSaveField} onAIEdit={handleAIEdit} />
          <DataField label="Biológico" value={diagnostico_principal?.ads_biologico} fieldPath="d_diagnostico_principal.ads_biologico" consultaId={consultaId} onSave={handleSaveField} onAIEdit={handleAIEdit} />
          <DataField label="Psicológico" value={diagnostico_principal?.ads_psicologico} fieldPath="d_diagnostico_principal.ads_psicologico" consultaId={consultaId} onSave={handleSaveField} onAIEdit={handleAIEdit} />
          <DataField label="Emocional" value={diagnostico_principal?.ads_emocional} fieldPath="d_diagnostico_principal.ads_emocional" consultaId={consultaId} onSave={handleSaveField} onAIEdit={handleAIEdit} />
          <DataField label="Social" value={diagnostico_principal?.ads_social} fieldPath="d_diagnostico_principal.ads_social" consultaId={consultaId} onSave={handleSaveField} onAIEdit={handleAIEdit} />
          <DataField label="Espiritual" value={diagnostico_principal?.ads_espiritual} fieldPath="d_diagnostico_principal.ads_espiritual" consultaId={consultaId} onSave={handleSaveField} onAIEdit={handleAIEdit} />
          <DataField label="Trilha Causal Sintética" value={diagnostico_principal?.ads_trilha_causal_sintetica} fieldPath="d_diagnostico_principal.ads_trilha_causal_sintetica" consultaId={consultaId} onSave={handleSaveField} onAIEdit={handleAIEdit} />
          <DataField label="Tipo de Síndrome" value={diagnostico_principal?.ads_tipo_sindrome} fieldPath="d_diagnostico_principal.ads_tipo_sindrome" consultaId={consultaId} onSave={handleSaveField} onAIEdit={handleAIEdit} />
        </div>

        <div className="anamnese-subsection">
          <h4>Gravidade</h4>
          <DataField label="Nível de Gravidade" value={diagnostico_principal?.grav_nivel} fieldPath="d_diagnostico_principal.grav_nivel" consultaId={consultaId} onSave={handleSaveField} onAIEdit={handleAIEdit} />
          <DataField label="Justificativa" value={diagnostico_principal?.grav_justificativa} fieldPath="d_diagnostico_principal.grav_justificativa" consultaId={consultaId} onSave={handleSaveField} onAIEdit={handleAIEdit} />
          <DataField label="Janela de Intervenção" value={diagnostico_principal?.grav_janela_intervencao} fieldPath="d_diagnostico_principal.grav_janela_intervencao" consultaId={consultaId} onSave={handleSaveField} onAIEdit={handleAIEdit} />
          <DataField label="Risco Iminente" value={diagnostico_principal?.grav_risco_iminente} fieldPath="d_diagnostico_principal.grav_risco_iminente" consultaId={consultaId} onSave={handleSaveField} onAIEdit={handleAIEdit} />
        </div>

        <div className="anamnese-subsection">
          <h4>Homeopatia</h4>
          <DataField label="Reino Predominante" value={diagnostico_principal?.reino_predominante} fieldPath="d_diagnostico_principal.reino_predominante" consultaId={consultaId} onSave={handleSaveField} onAIEdit={handleAIEdit} />
          <DataField label="Características do Reino" value={diagnostico_principal?.reino_caracteristicas} fieldPath="d_diagnostico_principal.reino_caracteristicas" consultaId={consultaId} onSave={handleSaveField} onAIEdit={handleAIEdit} />
          <DataField label="Medicamento Principal" value={diagnostico_principal?.homeo_medicamento_principal} fieldPath="d_diagnostico_principal.homeo_medicamento_principal" consultaId={consultaId} onSave={handleSaveField} onAIEdit={handleAIEdit} />
          <DataField label="Justificativa" value={diagnostico_principal?.homeo_justificativa} fieldPath="d_diagnostico_principal.homeo_justificativa" consultaId={consultaId} onSave={handleSaveField} onAIEdit={handleAIEdit} />
          <DataField label="Potência Inicial" value={diagnostico_principal?.homeo_potencia_inicial} fieldPath="d_diagnostico_principal.homeo_potencia_inicial" consultaId={consultaId} onSave={handleSaveField} onAIEdit={handleAIEdit} />
          <DataField label="Frequência" value={diagnostico_principal?.homeo_frequencia} fieldPath="d_diagnostico_principal.homeo_frequencia" consultaId={consultaId} onSave={handleSaveField} onAIEdit={handleAIEdit} />
          <DataField label="Medicamentos Complementares" value={diagnostico_principal?.medicamentos_complementares} fieldPath="d_diagnostico_principal.medicamentos_complementares" consultaId={consultaId} onSave={handleSaveField} onAIEdit={handleAIEdit} />
        </div>

        <div className="anamnese-subsection">
          <h4>Florais de Bach</h4>
          <DataField label="Florais Indicados" value={diagnostico_principal?.florais_bach_indicados} fieldPath="d_diagnostico_principal.florais_bach_indicados" consultaId={consultaId} onSave={handleSaveField} onAIEdit={handleAIEdit} />
          <DataField label="Fórmula Floral Sugerida" value={diagnostico_principal?.formula_floral_sugerida} fieldPath="d_diagnostico_principal.formula_floral_sugerida" consultaId={consultaId} onSave={handleSaveField} onAIEdit={handleAIEdit} />
        </div>

        <div className="anamnese-subsection">
          <h4>Prognóstico</h4>
          <DataField label="Fatores Favoráveis" value={diagnostico_principal?.prognostico_fatores_favoraveis} fieldPath="d_diagnostico_principal.prognostico_fatores_favoraveis" consultaId={consultaId} onSave={handleSaveField} onAIEdit={handleAIEdit} />
          <DataField label="Fatores Desfavoráveis" value={diagnostico_principal?.prognostico_fatores_desfavoraveis} fieldPath="d_diagnostico_principal.prognostico_fatores_desfavoraveis" consultaId={consultaId} onSave={handleSaveField} onAIEdit={handleAIEdit} />
          <DataField label="Probabilidade de Sucesso (Adesão Total)" value={diagnostico_principal?.prob_sucesso_adesao_total} fieldPath="d_diagnostico_principal.prob_sucesso_adesao_total" consultaId={consultaId} onSave={handleSaveField} onAIEdit={handleAIEdit} />
          <DataField label="Probabilidade de Sucesso (Adesão Parcial)" value={diagnostico_principal?.prob_sucesso_adesao_parcial} fieldPath="d_diagnostico_principal.prob_sucesso_adesao_parcial" consultaId={consultaId} onSave={handleSaveField} onAIEdit={handleAIEdit} />
          <DataField label="Probabilidade de Sucesso (Sem Adesão)" value={diagnostico_principal?.prob_sucesso_sem_adesao} fieldPath="d_diagnostico_principal.prob_sucesso_sem_adesao" consultaId={consultaId} onSave={handleSaveField} onAIEdit={handleAIEdit} />
        </div>

        <div className="anamnese-subsection">
          <h4>Alertas</h4>
          <DataField label="Alertas Críticos" value={diagnostico_principal?.alertas_criticos} fieldPath="d_diagnostico_principal.alertas_criticos" consultaId={consultaId} onSave={handleSaveField} onAIEdit={handleAIEdit} />
        </div>
      </CollapsibleSection>

      {/* ==================== ESTADO GERAL ==================== */}
      <CollapsibleSection title="2. Estado Geral" defaultOpen={false}>
        <div className="anamnese-subsection">
          <h4>Avaliação Global</h4>
          <DataField label="Estado Geral" value={estado_geral?.avaliacao_estado} fieldPath="d_estado_geral.avaliacao_estado" consultaId={consultaId} onSave={handleSaveField} onAIEdit={handleAIEdit} />
          <DataField label="Score de Vitalidade" value={estado_geral?.avaliacao_score_vitalidade} fieldPath="d_estado_geral.avaliacao_score_vitalidade" consultaId={consultaId} onSave={handleSaveField} onAIEdit={handleAIEdit} />
          <DataField label="Tendência" value={estado_geral?.avaliacao_tendencia} fieldPath="d_estado_geral.avaliacao_tendencia" consultaId={consultaId} onSave={handleSaveField} onAIEdit={handleAIEdit} />
          <DataField label="Reserva Fisiológica" value={estado_geral?.avaliacao_reserva_fisiologica} fieldPath="d_estado_geral.avaliacao_reserva_fisiologica" consultaId={consultaId} onSave={handleSaveField} onAIEdit={handleAIEdit} />
        </div>

        <div className="anamnese-subsection">
          <h4>Energia Vital</h4>
          <DataField label="Nível" value={estado_geral?.energia_vital_nivel} fieldPath="d_estado_geral.energia_vital_nivel" consultaId={consultaId} onSave={handleSaveField} onAIEdit={handleAIEdit} />
          <DataField label="Descrição" value={estado_geral?.energia_vital_descricao} fieldPath="d_estado_geral.energia_vital_descricao" consultaId={consultaId} onSave={handleSaveField} onAIEdit={handleAIEdit} />
          <DataField label="Manifestação" value={estado_geral?.energia_vital_manifestacao} fieldPath="d_estado_geral.energia_vital_manifestacao" consultaId={consultaId} onSave={handleSaveField} onAIEdit={handleAIEdit} />
          <DataField label="Impacto" value={estado_geral?.energia_vital_impacto} fieldPath="d_estado_geral.energia_vital_impacto" consultaId={consultaId} onSave={handleSaveField} onAIEdit={handleAIEdit} />
        </div>

        <div className="anamnese-subsection">
          <h4>Adaptação ao Stress</h4>
          <DataField label="Nível" value={estado_geral?.adapt_stress_nivel} fieldPath="d_estado_geral.adapt_stress_nivel" consultaId={consultaId} onSave={handleSaveField} onAIEdit={handleAIEdit} />
          <DataField label="Descrição" value={estado_geral?.adapt_stress_descricao} fieldPath="d_estado_geral.adapt_stress_descricao" consultaId={consultaId} onSave={handleSaveField} onAIEdit={handleAIEdit} />
          <DataField label="Reserva Adaptativa" value={estado_geral?.adapt_stress_reserva_adaptativa} fieldPath="d_estado_geral.adapt_stress_reserva_adaptativa" consultaId={consultaId} onSave={handleSaveField} onAIEdit={handleAIEdit} />
          <DataField label="Manifestação" value={estado_geral?.adapt_stress_manifestacao} fieldPath="d_estado_geral.adapt_stress_manifestacao" consultaId={consultaId} onSave={handleSaveField} onAIEdit={handleAIEdit} />
        </div>

        <div className="anamnese-subsection">
          <h4>Resiliência</h4>
          <DataField label="Nível" value={estado_geral?.resiliencia_nivel} fieldPath="d_estado_geral.resiliencia_nivel" consultaId={consultaId} onSave={handleSaveField} onAIEdit={handleAIEdit} />
          <DataField label="Descrição" value={estado_geral?.resiliencia_descricao} fieldPath="d_estado_geral.resiliencia_descricao" consultaId={consultaId} onSave={handleSaveField} onAIEdit={handleAIEdit} />
          <DataField label="Elasticidade" value={estado_geral?.resiliencia_elasticidade} fieldPath="d_estado_geral.resiliencia_elasticidade" consultaId={consultaId} onSave={handleSaveField} onAIEdit={handleAIEdit} />
          <DataField label="Tempo de Recuperação" value={estado_geral?.resiliencia_tempo_recuperacao} fieldPath="d_estado_geral.resiliencia_tempo_recuperacao" consultaId={consultaId} onSave={handleSaveField} onAIEdit={handleAIEdit} />
        </div>

        <div className="anamnese-subsection">
          <h4>Observação Clínica</h4>
          <DataField label="Fácies" value={estado_geral?.obs_facies} fieldPath="d_estado_geral.obs_facies" consultaId={consultaId} onSave={handleSaveField} onAIEdit={handleAIEdit} />
          <DataField label="Postura" value={estado_geral?.obs_postura} fieldPath="d_estado_geral.obs_postura" consultaId={consultaId} onSave={handleSaveField} onAIEdit={handleAIEdit} />
          <DataField label="Marcha" value={estado_geral?.obs_marcha} fieldPath="d_estado_geral.obs_marcha" consultaId={consultaId} onSave={handleSaveField} onAIEdit={handleAIEdit} />
          <DataField label="Tonus Muscular" value={estado_geral?.obs_tonus_muscular} fieldPath="d_estado_geral.obs_tonus_muscular" consultaId={consultaId} onSave={handleSaveField} onAIEdit={handleAIEdit} />
          <DataField label="Aparência Geral" value={estado_geral?.obs_aparencia_geral} fieldPath="d_estado_geral.obs_aparencia_geral" consultaId={consultaId} onSave={handleSaveField} onAIEdit={handleAIEdit} />
          <DataField label="Contato Visual" value={estado_geral?.obs_contato_visual} fieldPath="d_estado_geral.obs_contato_visual" consultaId={consultaId} onSave={handleSaveField} onAIEdit={handleAIEdit} />
          <DataField label="Voz" value={estado_geral?.obs_voz} fieldPath="d_estado_geral.obs_voz" consultaId={consultaId} onSave={handleSaveField} onAIEdit={handleAIEdit} />
        </div>

        <div className="anamnese-subsection">
          <h4>Atividades de Vida Diária (AVD)</h4>
          <DataField label="Autocuidado Básico" value={estado_geral?.avd_autocuidado_basico} fieldPath="d_estado_geral.avd_autocuidado_basico" consultaId={consultaId} onSave={handleSaveField} onAIEdit={handleAIEdit} />
          <DataField label="Trabalho Profissional" value={estado_geral?.avd_trabalho_profissional} fieldPath="d_estado_geral.avd_trabalho_profissional" consultaId={consultaId} onSave={handleSaveField} onAIEdit={handleAIEdit} />
          <DataField label="Cuidado com Filhos" value={estado_geral?.avd_cuidado_filhos} fieldPath="d_estado_geral.avd_cuidado_filhos" consultaId={consultaId} onSave={handleSaveField} onAIEdit={handleAIEdit} />
          <DataField label="Tarefas Domésticas" value={estado_geral?.avd_tarefas_domesticas} fieldPath="d_estado_geral.avd_tarefas_domesticas" consultaId={consultaId} onSave={handleSaveField} onAIEdit={handleAIEdit} />
          <DataField label="Lazer e Social" value={estado_geral?.avd_lazer_social} fieldPath="d_estado_geral.avd_lazer_social" consultaId={consultaId} onSave={handleSaveField} onAIEdit={handleAIEdit} />
          <DataField label="Autocuidado Ampliado" value={estado_geral?.avd_autocuidado_ampliado} fieldPath="d_estado_geral.avd_autocuidado_ampliado" consultaId={consultaId} onSave={handleSaveField} onAIEdit={handleAIEdit} />
        </div>

        <div className="anamnese-subsection">
          <h4>Funcionalidade e Qualidade de Vida</h4>
          <DataField label="Score Karnofsky" value={estado_geral?.funcionalidade_score_karnofsky} fieldPath="d_estado_geral.funcionalidade_score_karnofsky" consultaId={consultaId} onSave={handleSaveField} onAIEdit={handleAIEdit} />
          <DataField label="Limitações Funcionais Específicas" value={estado_geral?.limitacoes_funcionais_especificas} fieldPath="d_estado_geral.limitacoes_funcionais_especificas" consultaId={consultaId} onSave={handleSaveField} onAIEdit={handleAIEdit} />
          <DataField label="WHOQOL Score Geral" value={estado_geral?.whoqol_score_geral} fieldPath="d_estado_geral.whoqol_score_geral" consultaId={consultaId} onSave={handleSaveField} onAIEdit={handleAIEdit} />
          <DataField label="WHOQOL Físico" value={estado_geral?.whoqol_fisico} fieldPath="d_estado_geral.whoqol_fisico" consultaId={consultaId} onSave={handleSaveField} onAIEdit={handleAIEdit} />
          <DataField label="WHOQOL Psicológico" value={estado_geral?.whoqol_psicologico} fieldPath="d_estado_geral.whoqol_psicologico" consultaId={consultaId} onSave={handleSaveField} onAIEdit={handleAIEdit} />
          <DataField label="WHOQOL Social" value={estado_geral?.whoqol_social} fieldPath="d_estado_geral.whoqol_social" consultaId={consultaId} onSave={handleSaveField} onAIEdit={handleAIEdit} />
          <DataField label="WHOQOL Ambiental" value={estado_geral?.whoqol_ambiental} fieldPath="d_estado_geral.whoqol_ambiental" consultaId={consultaId} onSave={handleSaveField} onAIEdit={handleAIEdit} />
          <DataField label="WHOQOL Espiritual" value={estado_geral?.whoqol_espiritual} fieldPath="d_estado_geral.whoqol_espiritual" consultaId={consultaId} onSave={handleSaveField} onAIEdit={handleAIEdit} />
          <DataField label="Satisfação com a Vida Global" value={estado_geral?.whoqol_satisfacao_vida_global} fieldPath="d_estado_geral.whoqol_satisfacao_vida_global" consultaId={consultaId} onSave={handleSaveField} onAIEdit={handleAIEdit} />
        </div>

        <div className="anamnese-subsection">
          <h4>Sinais de Alerta e Evolução</h4>
          <DataField label="Sinais de Alerta de Deterioração" value={estado_geral?.sinais_alerta_deterioracao} fieldPath="d_estado_geral.sinais_alerta_deterioracao" consultaId={consultaId} onSave={handleSaveField} onAIEdit={handleAIEdit} />
          <DataField label="10 Anos Atrás" value={estado_geral?.evo_10_anos_atras} fieldPath="d_estado_geral.evo_10_anos_atras" consultaId={consultaId} onSave={handleSaveField} onAIEdit={handleAIEdit} />
          <DataField label="5 Anos Atrás" value={estado_geral?.evo_5_anos_atras} fieldPath="d_estado_geral.evo_5_anos_atras" consultaId={consultaId} onSave={handleSaveField} onAIEdit={handleAIEdit} />
          <DataField label="3 Anos Atrás" value={estado_geral?.evo_3_anos_atras} fieldPath="d_estado_geral.evo_3_anos_atras" consultaId={consultaId} onSave={handleSaveField} onAIEdit={handleAIEdit} />
          <DataField label="1 Ano Atrás" value={estado_geral?.evo_1_ano_atras} fieldPath="d_estado_geral.evo_1_ano_atras" consultaId={consultaId} onSave={handleSaveField} onAIEdit={handleAIEdit} />
          <DataField label="Atual" value={estado_geral?.evo_atual} fieldPath="d_estado_geral.evo_atual" consultaId={consultaId} onSave={handleSaveField} onAIEdit={handleAIEdit} />
          <DataField label="Projeção 6 Meses (Sem Intervenção)" value={estado_geral?.projecao_6_meses_sem_intervencao} fieldPath="d_estado_geral.projecao_6_meses_sem_intervencao" consultaId={consultaId} onSave={handleSaveField} onAIEdit={handleAIEdit} />
        </div>

        <div className="anamnese-subsection">
          <h4>Impacto nos Diferentes Âmbitos</h4>
          <DataField label="Profissional" value={estado_geral?.impacto_profissional} fieldPath="d_estado_geral.impacto_profissional" consultaId={consultaId} onSave={handleSaveField} onAIEdit={handleAIEdit} />
          <DataField label="Familiar" value={estado_geral?.impacto_familiar} fieldPath="d_estado_geral.impacto_familiar" consultaId={consultaId} onSave={handleSaveField} onAIEdit={handleAIEdit} />
          <DataField label="Social" value={estado_geral?.impacto_social} fieldPath="d_estado_geral.impacto_social" consultaId={consultaId} onSave={handleSaveField} onAIEdit={handleAIEdit} />
          <DataField label="Pessoal" value={estado_geral?.impacto_pessoal} fieldPath="d_estado_geral.impacto_pessoal" consultaId={consultaId} onSave={handleSaveField} onAIEdit={handleAIEdit} />
          <DataField label="Saúde" value={estado_geral?.impacto_saude} fieldPath="d_estado_geral.impacto_saude" consultaId={consultaId} onSave={handleSaveField} onAIEdit={handleAIEdit} />
        </div>
      </CollapsibleSection>

      {/* ====================ESTADO MENTAL ==================== */}
      <CollapsibleSection title="3. Estado Mental" defaultOpen={false}>
        <div className="anamnese-subsection">
          <h4>Memória</h4>
          <DataField label="Curto Prazo" value={estado_mental?.memoria_curto_prazo} fieldPath="d_estado_mental.memoria_curto_prazo" consultaId={consultaId} onSave={handleSaveField} onAIEdit={handleAIEdit} />
          <DataField label="Longo Prazo" value={estado_mental?.memoria_longo_prazo} fieldPath="d_estado_mental.memoria_longo_prazo" consultaId={consultaId} onSave={handleSaveField} onAIEdit={handleAIEdit} />
          <DataField label="De Trabalho" value={estado_mental?.memoria_de_trabalho} fieldPath="d_estado_mental.memoria_de_trabalho" consultaId={consultaId} onSave={handleSaveField} onAIEdit={handleAIEdit} />
          <DataField label="Tipo de Falha" value={estado_mental?.memoria_tipo_falha} fieldPath="d_estado_mental.memoria_tipo_falha" consultaId={consultaId} onSave={handleSaveField} onAIEdit={handleAIEdit} />
          <DataField label="Impacto Funcional" value={estado_mental?.memoria_impacto_funcional} fieldPath="d_estado_mental.memoria_impacto_funcional" consultaId={consultaId} onSave={handleSaveField} onAIEdit={handleAIEdit} />
          <DataField label="Score" value={estado_mental?.memoria_score} fieldPath="d_estado_mental.memoria_score" consultaId={consultaId} onSave={handleSaveField} onAIEdit={handleAIEdit} />
        </div>

        <div className="anamnese-subsection">
          <h4>Atenção</h4>
          <DataField label="Sustentada" value={estado_mental?.atencao_sustentada} fieldPath="d_estado_mental.atencao_sustentada" consultaId={consultaId} onSave={handleSaveField} onAIEdit={handleAIEdit} />
          <DataField label="Seletiva" value={estado_mental?.atencao_seletiva} fieldPath="d_estado_mental.atencao_seletiva" consultaId={consultaId} onSave={handleSaveField} onAIEdit={handleAIEdit} />
          <DataField label="Alternada" value={estado_mental?.atencao_alternada} fieldPath="d_estado_mental.atencao_alternada" consultaId={consultaId} onSave={handleSaveField} onAIEdit={handleAIEdit} />
          <DataField label="Dividida" value={estado_mental?.atencao_dividida} fieldPath="d_estado_mental.atencao_dividida" consultaId={consultaId} onSave={handleSaveField} onAIEdit={handleAIEdit} />
          <DataField label="Manifestação" value={estado_mental?.atencao_manifestacao} fieldPath="d_estado_mental.atencao_manifestacao" consultaId={consultaId} onSave={handleSaveField} onAIEdit={handleAIEdit} />
          <DataField label="Score" value={estado_mental?.atencao_score} fieldPath="d_estado_mental.atencao_score" consultaId={consultaId} onSave={handleSaveField} onAIEdit={handleAIEdit} />
        </div>

        <div className="anamnese-subsection">
          <h4>Funções Executivas</h4>
          <DataField label="Planejamento" value={estado_mental?.exec_planejamento} fieldPath="d_estado_mental.exec_planejamento" consultaId={consultaId} onSave={handleSaveField} onAIEdit={handleAIEdit} />
          <DataField label="Organização" value={estado_mental?.exec_organizacao} fieldPath="d_estado_mental.exec_organizacao" consultaId={consultaId} onSave={handleSaveField} onAIEdit={handleAIEdit} />
          <DataField label="Iniciativa" value={estado_mental?.exec_iniciativa} fieldPath="d_estado_mental.exec_iniciativa" consultaId={consultaId} onSave={handleSaveField} onAIEdit={handleAIEdit} />
          <DataField label="Tomada de Decisão" value={estado_mental?.exec_tomada_decisao} fieldPath="d_estado_mental.exec_tomada_decisao" consultaId={consultaId} onSave={handleSaveField} onAIEdit={handleAIEdit} />
          <DataField label="Flexibilidade Cognitiva" value={estado_mental?.exec_flexibilidade_cognitiva} fieldPath="d_estado_mental.exec_flexibilidade_cognitiva" consultaId={consultaId} onSave={handleSaveField} onAIEdit={handleAIEdit} />
          <DataField label="Controle Inibitório" value={estado_mental?.exec_controle_inibitorio} fieldPath="d_estado_mental.exec_controle_inibitorio" consultaId={consultaId} onSave={handleSaveField} onAIEdit={handleAIEdit} />
          <DataField label="Score" value={estado_mental?.exec_score} fieldPath="d_estado_mental.exec_score" consultaId={consultaId} onSave={handleSaveField} onAIEdit={handleAIEdit} />
        </div>

        <div className="anamnese-subsection">
          <h4>Outras Funções Cognitivas</h4>
          <DataField label="Velocidade de Processamento" value={estado_mental?.velocidade_processamento} fieldPath="d_estado_mental.velocidade_processamento" consultaId={consultaId} onSave={handleSaveField} onAIEdit={handleAIEdit} />
          <DataField label="Linguagem" value={estado_mental?.linguagem} fieldPath="d_estado_mental.linguagem" consultaId={consultaId} onSave={handleSaveField} onAIEdit={handleAIEdit} />
        </div>

        <div className="anamnese-subsection">
          <h4>Humor e Afeto</h4>
          <DataField label="Tipo de Humor" value={estado_mental?.humor_tipo} fieldPath="d_estado_mental.humor_tipo" consultaId={consultaId} onSave={handleSaveField} onAIEdit={handleAIEdit} />
          <DataField label="Intensidade" value={estado_mental?.humor_intensidade} fieldPath="d_estado_mental.humor_intensidade" consultaId={consultaId} onSave={handleSaveField} onAIEdit={handleAIEdit} />
          <DataField label="Variabilidade" value={estado_mental?.humor_variabilidade} fieldPath="d_estado_mental.humor_variabilidade" consultaId={consultaId} onSave={handleSaveField} onAIEdit={handleAIEdit} />
          <DataField label="Reatividade" value={estado_mental?.humor_reatividade} fieldPath="d_estado_mental.humor_reatividade" consultaId={consultaId} onSave={handleSaveField} onAIEdit={handleAIEdit} />
          <DataField label="Padrão Diurno" value={estado_mental?.humor_diurno} fieldPath="d_estado_mental.humor_diurno" consultaId={consultaId} onSave={handleSaveField} onAIEdit={handleAIEdit} />
          <DataField label="Expressão do Afeto" value={estado_mental?.afeto_expressao} fieldPath="d_estado_mental.afeto_expressao" consultaId={consultaId} onSave={handleSaveField} onAIEdit={handleAIEdit} />
          <DataField label="Congruência do Afeto" value={estado_mental?.afeto_congruencia} fieldPath="d_estado_mental.afeto_congruencia" consultaId={consultaId} onSave={handleSaveField} onAIEdit={handleAIEdit} />
          <DataField label="Modulação do Afeto" value={estado_mental?.afeto_modulacao} fieldPath="d_estado_mental.afeto_modulacao" consultaId={consultaId} onSave={handleSaveField} onAIEdit={handleAIEdit} />
        </div>

        <div className="anamnese-subsection">
          <h4>Ansiedade</h4>
          <DataField label="Nível" value={estado_mental?.ansiedade_nivel} fieldPath="d_estado_mental.ansiedade_nivel" consultaId={consultaId} onSave={handleSaveField} onAIEdit={handleAIEdit} />
          <DataField label="Tipo Predominante" value={estado_mental?.ansiedade_tipo_predominante} fieldPath="d_estado_mental.ansiedade_tipo_predominante" consultaId={consultaId} onSave={handleSaveField} onAIEdit={handleAIEdit} />
          <DataField label="Manifestações Físicas" value={estado_mental?.ansiedade_manifestacoes_fisicas} fieldPath="d_estado_mental.ansiedade_manifestacoes_fisicas" consultaId={consultaId} onSave={handleSaveField} onAIEdit={handleAIEdit} />
          <DataField label="Manifestações Cognitivas" value={estado_mental?.ansiedade_manifestacoes_cognitivas} fieldPath="d_estado_mental.ansiedade_manifestacoes_cognitivas" consultaId={consultaId} onSave={handleSaveField} onAIEdit={handleAIEdit} />
          <DataField label="Score GAD-7 Estimado" value={estado_mental?.ansiedade_score_gad7_estimado} fieldPath="d_estado_mental.ansiedade_score_gad7_estimado" consultaId={consultaId} onSave={handleSaveField} onAIEdit={handleAIEdit} />
        </div>

        <div className="anamnese-subsection">
          <h4>PHQ-9 (Depressão)</h4>
          <DataField label="Humor Deprimido" value={estado_mental?.phq9_humor_deprimido} fieldPath="d_estado_mental.phq9_humor_deprimido" consultaId={consultaId} onSave={handleSaveField} onAIEdit={handleAIEdit} />
          <DataField label="Anedonia" value={estado_mental?.phq9_anedonia} fieldPath="d_estado_mental.phq9_anedonia" consultaId={consultaId} onSave={handleSaveField} onAIEdit={handleAIEdit} />
          <DataField label="Alteração de Apetite" value={estado_mental?.phq9_alteracao_apetite} fieldPath="d_estado_mental.phq9_alteracao_apetite" consultaId={consultaId} onSave={handleSaveField} onAIEdit={handleAIEdit} />
          <DataField label="Alteração de Sono" value={estado_mental?.phq9_alteracao_sono} fieldPath="d_estado_mental.phq9_alteracao_sono" consultaId={consultaId} onSave={handleSaveField} onAIEdit={handleAIEdit} />
          <DataField label="Fadiga" value={estado_mental?.phq9_fadiga} fieldPath="d_estado_mental.phq9_fadiga" consultaId={consultaId} onSave={handleSaveField} onAIEdit={handleAIEdit} />
          <DataField label="Culpa/Inutilidade" value={estado_mental?.phq9_culpa_inutilidade} fieldPath="d_estado_mental.phq9_culpa_inutilidade" consultaId={consultaId} onSave={handleSaveField} onAIEdit={handleAIEdit} />
          <DataField label="Dificuldade de Concentração" value={estado_mental?.phq9_dificuldade_concentracao} fieldPath="d_estado_mental.phq9_dificuldade_concentracao" consultaId={consultaId} onSave={handleSaveField} onAIEdit={handleAIEdit} />
          <DataField label="Agitação/Retardo" value={estado_mental?.phq9_agitacao_retardo} fieldPath="d_estado_mental.phq9_agitacao_retardo" consultaId={consultaId} onSave={handleSaveField} onAIEdit={handleAIEdit} />
          <DataField label="Pensamentos de Morte/Suicídio" value={estado_mental?.phq9_pensamentos_morte_suicidio} fieldPath="d_estado_mental.phq9_pensamentos_morte_suicidio" consultaId={consultaId} onSave={handleSaveField} onAIEdit={handleAIEdit} />
          <DataField label="Score PHQ-9 Estimado" value={estado_mental?.phq9_score_estimado} fieldPath="d_estado_mental.phq9_score_estimado" consultaId={consultaId} onSave={handleSaveField} onAIEdit={handleAIEdit} />
        </div>

        <div className="anamnese-subsection">
          <h4>Irritabilidade</h4>
          <DataField label="Nível" value={estado_mental?.irritabilidade_nivel} fieldPath="d_estado_mental.irritabilidade_nivel" consultaId={consultaId} onSave={handleSaveField} onAIEdit={handleAIEdit} />
          <DataField label="Frequência" value={estado_mental?.irritabilidade_frequencia} fieldPath="d_estado_mental.irritabilidade_frequencia" consultaId={consultaId} onSave={handleSaveField} onAIEdit={handleAIEdit} />
          <DataField label="Gatilhos" value={estado_mental?.irritabilidade_gatilhos} fieldPath="d_estado_mental.irritabilidade_gatilhos" consultaId={consultaId} onSave={handleSaveField} onAIEdit={handleAIEdit} />
          <DataField label="Expressão" value={estado_mental?.irritabilidade_expressao} fieldPath="d_estado_mental.irritabilidade_expressao" consultaId={consultaId} onSave={handleSaveField} onAIEdit={handleAIEdit} />
          <DataField label="Controle" value={estado_mental?.irritabilidade_controle} fieldPath="d_estado_mental.irritabilidade_controle" consultaId={consultaId} onSave={handleSaveField} onAIEdit={handleAIEdit} />
        </div>

        <div className="anamnese-subsection">
          <h4>Autoestima e Autopercepção</h4>
          <DataField label="Autoestima Global" value={estado_mental?.autoestima_global} fieldPath="d_estado_mental.autoestima_global" consultaId={consultaId} onSave={handleSaveField} onAIEdit={handleAIEdit} />
          <DataField label="Autopercepção" value={estado_mental?.autopercepcao} fieldPath="d_estado_mental.autopercepcao" consultaId={consultaId} onSave={handleSaveField} onAIEdit={handleAIEdit} />
          <DataField label="Autoimagem Corporal" value={estado_mental?.autoimagem_corporal} fieldPath="d_estado_mental.autoimagem_corporal" consultaId={consultaId} onSave={handleSaveField} onAIEdit={handleAIEdit} />
          <DataField label="Autoeficácia" value={estado_mental?.autoeficacia} fieldPath="d_estado_mental.autoeficacia" consultaId={consultaId} onSave={handleSaveField} onAIEdit={handleAIEdit} />
          <DataField label="Autocompaixão" value={estado_mental?.autocompaixao} fieldPath="d_estado_mental.autocompaixao" consultaId={consultaId} onSave={handleSaveField} onAIEdit={handleAIEdit} />
        </div>

        <div className="anamnese-subsection">
          <h4>Pensamento</h4>
          <DataField label="Conteúdo Predominante" value={estado_mental?.pensamento_conteudo_predominante} fieldPath="d_estado_mental.pensamento_conteudo_predominante" consultaId={consultaId} onSave={handleSaveField} onAIEdit={handleAIEdit} />
          <DataField label="Processo" value={estado_mental?.pensamento_processo} fieldPath="d_estado_mental.pensamento_processo" consultaId={consultaId} onSave={handleSaveField} onAIEdit={handleAIEdit} />
          <DataField label="Velocidade" value={estado_mental?.pensamento_velocidade} fieldPath="d_estado_mental.pensamento_velocidade" consultaId={consultaId} onSave={handleSaveField} onAIEdit={handleAIEdit} />
          <DataField label="Distorções Cognitivas (Beck)" value={estado_mental?.distorcoes_cognitivas_beck} fieldPath="d_estado_mental.distorcoes_cognitivas_beck" consultaId={consultaId} onSave={handleSaveField} onAIEdit={handleAIEdit} />
        </div>

        <div className="anamnese-subsection">
          <h4>Regulação Emocional</h4>
          <DataField label="Estratégias Atuais" value={estado_mental?.reg_estrategias_atuais} fieldPath="d_estado_mental.reg_estrategias_atuais" consultaId={consultaId} onSave={handleSaveField} onAIEdit={handleAIEdit} />
          <DataField label="Efetividade" value={estado_mental?.reg_efetividade} fieldPath="d_estado_mental.reg_efetividade" consultaId={consultaId} onSave={handleSaveField} onAIEdit={handleAIEdit} />
          <DataField label="Flexibilidade" value={estado_mental?.reg_flexibilidade} fieldPath="d_estado_mental.reg_flexibilidade" consultaId={consultaId} onSave={handleSaveField} onAIEdit={handleAIEdit} />
        </div>

        <div className="anamnese-subsection">
          <h4>Motivação</h4>
          <DataField label="Nível Geral" value={estado_mental?.motiv_nivel_geral} fieldPath="d_estado_mental.motiv_nivel_geral" consultaId={consultaId} onSave={handleSaveField} onAIEdit={handleAIEdit} />
          <DataField label="Tipo" value={estado_mental?.motiv_tipo} fieldPath="d_estado_mental.motiv_tipo" consultaId={consultaId} onSave={handleSaveField} onAIEdit={handleAIEdit} />
          <DataField label="Iniciativa" value={estado_mental?.motiv_iniciativa} fieldPath="d_estado_mental.motiv_iniciativa" consultaId={consultaId} onSave={handleSaveField} onAIEdit={handleAIEdit} />
          <DataField label="Persistência" value={estado_mental?.motiv_persistencia} fieldPath="d_estado_mental.motiv_persistencia" consultaId={consultaId} onSave={handleSaveField} onAIEdit={handleAIEdit} />
          <DataField label="Procrastinação" value={estado_mental?.motiv_procrastinacao} fieldPath="d_estado_mental.motiv_procrastinacao" consultaId={consultaId} onSave={handleSaveField} onAIEdit={handleAIEdit} />
        </div>

        <div className="anamnese-subsection">
          <h4>Perspectiva Temporal</h4>
          <DataField label="Passado" value={estado_mental?.tempo_passado} fieldPath="d_estado_mental.tempo_passado" consultaId={consultaId} onSave={handleSaveField} onAIEdit={handleAIEdit} />
          <DataField label="Presente" value={estado_mental?.tempo_presente} fieldPath="d_estado_mental.tempo_presente" consultaId={consultaId} onSave={handleSaveField} onAIEdit={handleAIEdit} />
          <DataField label="Futuro" value={estado_mental?.tempo_futuro} fieldPath="d_estado_mental.tempo_futuro" consultaId={consultaId} onSave={handleSaveField} onAIEdit={handleAIEdit} />
        </div>

        <div className="anamnese-subsection">
          <h4>Risco de Suicídio</h4>
          <DataField label="Nível de Risco" value={estado_mental?.risco_nivel} fieldPath="d_estado_mental.risco_nivel" consultaId={consultaId} onSave={handleSaveField} onAIEdit={handleAIEdit} />
          <DataField label="Ideação" value={estado_mental?.risco_ideacao} fieldPath="d_estado_mental.risco_ideacao" consultaId={consultaId} onSave={handleSaveField} onAIEdit={handleAIEdit} />
          <DataField label="Intenção" value={estado_mental?.risco_intencao} fieldPath="d_estado_mental.risco_intencao" consultaId={consultaId} onSave={handleSaveField} onAIEdit={handleAIEdit} />
          <DataField label="Plano" value={estado_mental?.risco_plano} fieldPath="d_estado_mental.risco_plano" consultaId={consultaId} onSave={handleSaveField} onAIEdit={handleAIEdit} />
          <DataField label="Comportamento Recente" value={estado_mental?.risco_comportamento_recente} fieldPath="d_estado_mental.risco_comportamento_recente" consultaId={consultaId} onSave={handleSaveField} onAIEdit={handleAIEdit} />
          <DataField label="Tentativas Prévias" value={estado_mental?.risco_tentativas_previas} fieldPath="d_estado_mental.risco_tentativas_previas" consultaId={consultaId} onSave={handleSaveField} onAIEdit={handleAIEdit} />
          <DataField label="Fatores de Risco" value={estado_mental?.risco_fatores_risco} fieldPath="d_estado_mental.risco_fatores_risco" consultaId={consultaId} onSave={handleSaveField} onAIEdit={handleAIEdit} />
          <DataField label="Fatores de Proteção" value={estado_mental?.risco_fatores_protecao} fieldPath="d_estado_mental.risco_fatores_protecao" consultaId={consultaId} onSave={handleSaveField} onAIEdit={handleAIEdit} />
          <DataField label="Ação Requerida" value={estado_mental?.risco_acao_requerida} fieldPath="d_estado_mental.risco_acao_requerida" consultaId={consultaId} onSave={handleSaveField} onAIEdit={handleAIEdit} />
        </div>

        <div className="anamnese-subsection">
          <h4>Diagnósticos e Intervenções</h4>
          <DataField label="Diagnósticos Mentais DSM-5 Sugeridos" value={estado_mental?.diagnosticos_mentais_dsm5_sugeridos} fieldPath="d_estado_mental.diagnosticos_mentais_dsm5_sugeridos" consultaId={consultaId} onSave={handleSaveField} onAIEdit={handleAIEdit} />
          <DataField label="Intervenção: Psicoterapia" value={estado_mental?.intervencao_psicoterapia} fieldPath="d_estado_mental.intervencao_psicoterapia" consultaId={consultaId} onSave={handleSaveField} onAIEdit={handleAIEdit} />
          <DataField label="Frequência Inicial" value={estado_mental?.intervencao_frequencia_inicial} fieldPath="d_estado_mental.intervencao_frequencia_inicial" consultaId={consultaId} onSave={handleSaveField} onAIEdit={handleAIEdit} />
          <DataField label="Intervenção: Psiquiatria" value={estado_mental?.intervencao_psiquiatria} fieldPath="d_estado_mental.intervencao_psiquiatria" consultaId={consultaId} onSave={handleSaveField} onAIEdit={handleAIEdit} />
          <DataField label="Grupos de Apoio" value={estado_mental?.intervencao_grupos_apoio} fieldPath="d_estado_mental.intervencao_grupos_apoio" consultaId={consultaId} onSave={handleSaveField} onAIEdit={handleAIEdit} />
          <DataField label="Técnicas Complementares" value={estado_mental?.intervencao_tecnicas_complementares} fieldPath="d_estado_mental.intervencao_tecnicas_complementares" consultaId={consultaId} onSave={handleSaveField} onAIEdit={handleAIEdit} />
        </div>
      </CollapsibleSection>

      {/* ==================== ESTADO FISIOLÓGICO ==================== */}
      <CollapsibleSection title="4. Estado Fisiológico (Resumo - devido ao volume de campos)" defaultOpen={false}>
        <div className="anamnese-subsection">
          <h4>Sistema Endócrino - Tireoide</h4>
          <DataField label="Status" value={estado_fisiologico?.end_tireo_status} fieldPath="d_estado_fisiologico.end_tireo_status" consultaId={consultaId} onSave={handleSaveField} onAIEdit={handleAIEdit} />
          <DataField label="Diagnóstico" value={estado_fisiologico?.end_tireo_diagnostico} fieldPath="d_estado_fisiologico.end_tireo_diagnostico" consultaId={consultaId} onSave={handleSaveField} onAIEdit={handleAIEdit} />
          <DataField label="Ação Terapêutica" value={estado_fisiologico?.end_tireo_acao_terapeutica} fieldPath="d_estado_fisiologico.end_tireo_acao_terapeutica" consultaId={consultaId} onSave={handleSaveField} onAIEdit={handleAIEdit} />
        </div>

        <div className="anamnese-subsection">
          <h4>Sistema Endócrino - Insulina/Glicose</h4>
          <DataField label="Status" value={estado_fisiologico?.end_insgl_status} fieldPath="d_estado_fisiologico.end_insgl_status" consultaId={consultaId} onSave={handleSaveField} onAIEdit={handleAIEdit} />
          <DataField label="Diagnóstico" value={estado_fisiologico?.end_insgl_diagnostico} fieldPath="d_estado_fisiologico.end_insgl_diagnostico" consultaId={consultaId} onSave={handleSaveField} onAIEdit={handleAIEdit} />
          <DataField label="Ação Terapêutica" value={estado_fisiologico?.end_insgl_acao_terapeutica} fieldPath="d_estado_fisiologico.end_insgl_acao_terapeutica" consultaId={consultaId} onSave={handleSaveField} onAIEdit={handleAIEdit} />
        </div>

        <div className="anamnese-subsection">
          <h4>Sistema Gastrointestinal - Intestino</h4>
          <DataField label="Status" value={estado_fisiologico?.gi_int_status} fieldPath="d_estado_fisiologico.gi_int_status" consultaId={consultaId} onSave={handleSaveField} onAIEdit={handleAIEdit} />
          <DataField label="Diagnóstico" value={estado_fisiologico?.gi_int_diagnostico} fieldPath="d_estado_fisiologico.gi_int_diagnostico" consultaId={consultaId} onSave={handleSaveField} onAIEdit={handleAIEdit} />
          <DataField label="Ação Prioritária" value={estado_fisiologico?.gi_int_acao_prioritaria} fieldPath="d_estado_fisiologico.gi_int_acao_prioritaria" consultaId={consultaId} onSave={handleSaveField} onAIEdit={handleAIEdit} />
        </div>

        <div className="anamnese-subsection">
          <h4>Sistema Cardiovascular</h4>
          <DataField label="Status" value={estado_fisiologico?.cv_status} fieldPath="d_estado_fisiologico.cv_status" consultaId={consultaId} onSave={handleSaveField} onAIEdit={handleAIEdit} />
          <DataField label="Pressão Arterial" value={estado_fisiologico?.cv_pressao_arterial} fieldPath="d_estado_fisiologico.cv_pressao_arterial" consultaId={consultaId} onSave={handleSaveField} onAIEdit={handleAIEdit} />
          <DataField label="Ação" value={estado_fisiologico?.cv_acao} fieldPath="d_estado_fisiologico.cv_acao" consultaId={consultaId} onSave={handleSaveField} onAIEdit={handleAIEdit} />
        </div>

        <div className="anamnese-subsection">
          <h4>Inflamação e Estresse Oxidativo</h4>
          <DataField label="Nível de Inflamação Sistêmica" value={estado_fisiologico?.infl_sist_nivel} fieldPath="d_estado_fisiologico.infl_sist_nivel" consultaId={consultaId} onSave={handleSaveField} onAIEdit={handleAIEdit} />
          <DataField label="Causas" value={estado_fisiologico?.infl_sist_causas} fieldPath="d_estado_fisiologico.infl_sist_causas" consultaId={consultaId} onSave={handleSaveField} onAIEdit={handleAIEdit} />
          <DataField label="Nível de Estresse Oxidativo" value={estado_fisiologico?.oxi_nivel} fieldPath="d_estado_fisiologico.oxi_nivel" consultaId={consultaId} onSave={handleSaveField} onAIEdit={handleAIEdit} />
        </div>

        <div className="anamnese-subsection">
          <h4>Exames Necessários</h4>
          <DataField label="Urgente (0-15 dias)" value={estado_fisiologico?.exames_urgente_0_15_dias} fieldPath="d_estado_fisiologico.exames_urgente_0_15_dias" consultaId={consultaId} onSave={handleSaveField} onAIEdit={handleAIEdit} />
          <DataField label="Alta Prioridade (30 dias)" value={estado_fisiologico?.exames_alta_prioridade_30_dias} fieldPath="d_estado_fisiologico.exames_alta_prioridade_30_dias" consultaId={consultaId} onSave={handleSaveField} onAIEdit={handleAIEdit} />
          <DataField label="Média Prioridade (60-90 dias)" value={estado_fisiologico?.exames_media_prioridade_60_90_dias} fieldPath="d_estado_fisiologico.exames_media_prioridade_60_90_dias" consultaId={consultaId} onSave={handleSaveField} onAIEdit={handleAIEdit} />
        </div>
      </CollapsibleSection>

      {/* ==================== INTEGRAÇÃO DIAGNÓSTICA ==================== */}
      <CollapsibleSection title="5. Integração Diagnóstica" defaultOpen={false}>
        <div className="anamnese-subsection">
          <h4>Diagnóstico Integrado</h4>
          <DataField label="Título do Diagnóstico" value={integracao_diagnostica?.diagnostico_titulo} fieldPath="d_agente_integracao_diagnostica.diagnostico_titulo" consultaId={consultaId} onSave={handleSaveField} onAIEdit={handleAIEdit} />
          <DataField label="CID Primário" value={integracao_diagnostica?.diagnostico_cid_primario} fieldPath="d_agente_integracao_diagnostica.diagnostico_cid_primario" consultaId={consultaId} onSave={handleSaveField} onAIEdit={handleAIEdit} />
          <DataField label="CIDs Associados" value={integracao_diagnostica?.diagnostico_cids_associados} fieldPath="d_agente_integracao_diagnostica.diagnostico_cids_associados" consultaId={consultaId} onSave={handleSaveField} onAIEdit={handleAIEdit} />
          <DataField label="Síntese Executiva" value={integracao_diagnostica?.diagnostico_sintese_executiva} fieldPath="d_agente_integracao_diagnostica.diagnostico_sintese_executiva" consultaId={consultaId} onSave={handleSaveField} onAIEdit={handleAIEdit} />
        </div>

        <div className="anamnese-subsection">
          <h4>Metáfora da Casa (Fundação, Colunas, Cumeeira)</h4>
          <DataField label="Fundação - Status" value={integracao_diagnostica?.fundacao_status} fieldPath="d_agente_integracao_diagnostica.fundacao_status" consultaId={consultaId} onSave={handleSaveField} onAIEdit={handleAIEdit} />
          <DataField label="Fundação - Eventos" value={integracao_diagnostica?.fundacao_eventos} fieldPath="d_agente_integracao_diagnostica.fundacao_eventos" consultaId={consultaId} onSave={handleSaveField} onAIEdit={handleAIEdit} />
          <DataField label="Colunas - Status" value={integracao_diagnostica?.colunas_status} fieldPath="d_agente_integracao_diagnostica.colunas_status" consultaId={consultaId} onSave={handleSaveField} onAIEdit={handleAIEdit} />
          <DataField label="Cumeeira - Status" value={integracao_diagnostica?.cumeeira_status} fieldPath="d_agente_integracao_diagnostica.cumeeira_status" consultaId={consultaId} onSave={handleSaveField} onAIEdit={handleAIEdit} />
          <DataField label="Colapso - Status" value={integracao_diagnostica?.colapso_status} fieldPath="d_agente_integracao_diagnostica.colapso_status" consultaId={consultaId} onSave={handleSaveField} onAIEdit={handleAIEdit} />
        </div>

        <div className="anamnese-subsection">
          <h4>Diagnósticos Específicos</h4>
          <DataField label="Biológico Primário" value={integracao_diagnostica?.diagnostico_biologico_primario} fieldPath="d_agente_integracao_diagnostica.diagnostico_biologico_primario" consultaId={consultaId} onSave={handleSaveField} onAIEdit={handleAIEdit} />
          <DataField label="Psicológico DSM-5" value={integracao_diagnostica?.diagnostico_psicologico_dsm5} fieldPath="d_agente_integracao_diagnostica.diagnostico_psicologico_dsm5" consultaId={consultaId} onSave={handleSaveField} onAIEdit={handleAIEdit} />
          <DataField label="Psicossomático - Interpretação" value={integracao_diagnostica?.diagnostico_psicossomatico_interpretacao} fieldPath="d_agente_integracao_diagnostica.diagnostico_psicossomatico_interpretacao" consultaId={consultaId} onSave={handleSaveField} onAIEdit={handleAIEdit} />
        </div>

        <div className="anamnese-subsection">
          <h4>Biopsicossocial</h4>
          <DataField label="Biológico" value={integracao_diagnostica?.diagnostico_biopsicossocial_biologico} fieldPath="d_agente_integracao_diagnostica.diagnostico_biopsicossocial_biologico" consultaId={consultaId} onSave={handleSaveField} onAIEdit={handleAIEdit} />
          <DataField label="Psicológico" value={integracao_diagnostica?.diagnostico_biopsicossocial_psicologico} fieldPath="d_agente_integracao_diagnostica.diagnostico_biopsicossocial_psicologico" consultaId={consultaId} onSave={handleSaveField} onAIEdit={handleAIEdit} />
          <DataField label="Social" value={integracao_diagnostica?.diagnostico_biopsicossocial_social} fieldPath="d_agente_integracao_diagnostica.diagnostico_biopsicossocial_social" consultaId={consultaId} onSave={handleSaveField} onAIEdit={handleAIEdit} />
          <DataField label="Espiritual" value={integracao_diagnostica?.diagnostico_biopsicossocial_espiritual} fieldPath="d_agente_integracao_diagnostica.diagnostico_biopsicossocial_espiritual" consultaId={consultaId} onSave={handleSaveField} onAIEdit={handleAIEdit} />
          <DataField label="Conclusão" value={integracao_diagnostica?.diagnostico_biopsicossocial_conclusao} fieldPath="d_agente_integracao_diagnostica.diagnostico_biopsicossocial_conclusao" consultaId={consultaId} onSave={handleSaveField} onAIEdit={handleAIEdit} />
        </div>

        <div className="anamnese-subsection">
          <h4>Janela Terapêutica</h4>
          <DataField label="Status" value={integracao_diagnostica?.janela_terapeutica_status} fieldPath="d_agente_integracao_diagnostica.janela_terapeutica_status" consultaId={consultaId} onSave={handleSaveField} onAIEdit={handleAIEdit} />
          <DataField label="Tempo Crítico" value={integracao_diagnostica?.janela_terapeutica_tempo_critico} fieldPath="d_agente_integracao_diagnostica.janela_terapeutica_tempo_critico" consultaId={consultaId} onSave={handleSaveField} onAIEdit={handleAIEdit} />
          <DataField label="Urgência" value={integracao_diagnostica?.janela_terapeutica_urgencia} fieldPath="d_agente_integracao_diagnostica.janela_terapeutica_urgencia" consultaId={consultaId} onSave={handleSaveField} onAIEdit={handleAIEdit} />
        </div>

        <div className="anamnese-subsection">
          <h4>Prognóstico</h4>
          <DataField label="Sem Intervenção - 3 meses" value={integracao_diagnostica?.prognostico_sem_intervencao_3m} fieldPath="d_agente_integracao_diagnostica.prognostico_sem_intervencao_3m" consultaId={consultaId} onSave={handleSaveField} onAIEdit={handleAIEdit} />
          <DataField label="Sem Intervenção - 12 meses" value={integracao_diagnostica?.prognostico_sem_intervencao_12m} fieldPath="d_agente_integracao_diagnostica.prognostico_sem_intervencao_12m" consultaId={consultaId} onSave={handleSaveField} onAIEdit={handleAIEdit} />
          <DataField label="Com Intervenção - 1 mês" value={integracao_diagnostica?.prognostico_com_intervencao_1m} fieldPath="d_agente_integracao_diagnostica.prognostico_com_intervencao_1m" consultaId={consultaId} onSave={handleSaveField} onAIEdit={handleAIEdit} />
          <DataField label="Com Intervenção - 6 meses" value={integracao_diagnostica?.prognostico_com_intervencao_6m} fieldPath="d_agente_integracao_diagnostica.prognostico_com_intervencao_6m" consultaId={consultaId} onSave={handleSaveField} onAIEdit={handleAIEdit} />
          <DataField label="Fatores de Sucesso" value={integracao_diagnostica?.prognostico_fatores_sucesso} fieldPath="d_agente_integracao_diagnostica.prognostico_fatores_sucesso" consultaId={consultaId} onSave={handleSaveField} onAIEdit={handleAIEdit} />
        </div>

        <div className="anamnese-subsection">
          <h4>Estratégia Terapêutica por Fases</h4>
          <DataField label="Fase 1 - Objetivo" value={integracao_diagnostica?.fase1_objetivo} fieldPath="d_agente_integracao_diagnostica.fase1_objetivo" consultaId={consultaId} onSave={handleSaveField} onAIEdit={handleAIEdit} />
          <DataField label="Fase 1 - Ações Específicas" value={integracao_diagnostica?.fase1_acoes_especificas} fieldPath="d_agente_integracao_diagnostica.fase1_acoes_especificas" consultaId={consultaId} onSave={handleSaveField} onAIEdit={handleAIEdit} />
          <DataField label="Fase 2 - Objetivo" value={integracao_diagnostica?.fase2_objetivo} fieldPath="d_agente_integracao_diagnostica.fase2_objetivo" consultaId={consultaId} onSave={handleSaveField} onAIEdit={handleAIEdit} />
          <DataField label="Fase 2 - Ações Específicas" value={integracao_diagnostica?.fase2_acoes_especificas} fieldPath="d_agente_integracao_diagnostica.fase2_acoes_especificas" consultaId={consultaId} onSave={handleSaveField} onAIEdit={handleAIEdit} />
          <DataField label="Fase 3 - Objetivo" value={integracao_diagnostica?.fase3_objetivo} fieldPath="d_agente_integracao_diagnostica.fase3_objetivo" consultaId={consultaId} onSave={handleSaveField} onAIEdit={handleAIEdit} />
          <DataField label="Fase 4 - Objetivo" value={integracao_diagnostica?.fase4_objetivo} fieldPath="d_agente_integracao_diagnostica.fase4_objetivo" consultaId={consultaId} onSave={handleSaveField} onAIEdit={handleAIEdit} />
        </div>

        <div className="anamnese-subsection">
          <h4>Equipe Multiprofissional</h4>
          <DataField label="Core (Obrigatórios)" value={integracao_diagnostica?.equipe_core_obrigatorios} fieldPath="d_agente_integracao_diagnostica.equipe_core_obrigatorios" consultaId={consultaId} onSave={handleSaveField} onAIEdit={handleAIEdit} />
          <DataField label="Suporte (Importantes)" value={integracao_diagnostica?.equipe_suporte_importantes} fieldPath="d_agente_integracao_diagnostica.equipe_suporte_importantes" consultaId={consultaId} onSave={handleSaveField} onAIEdit={handleAIEdit} />
          <DataField label="Complementares" value={integracao_diagnostica?.equipe_complementares_potencializadores} fieldPath="d_agente_integracao_diagnostica.equipe_complementares_potencializadores" consultaId={consultaId} onSave={handleSaveField} onAIEdit={handleAIEdit} />
        </div>

        <div className="anamnese-subsection">
          <h4>Observações Importantes</h4>
          <DataField label="Contradições e Paradoxos" value={integracao_diagnostica?.contradicoes_paradoxos} fieldPath="d_agente_integracao_diagnostica.contradicoes_paradoxos" consultaId={consultaId} onSave={handleSaveField} onAIEdit={handleAIEdit} />
          <DataField label="Principais Bloqueios para Cura" value={integracao_diagnostica?.principais_bloqueios_para_cura} fieldPath="d_agente_integracao_diagnostica.principais_bloqueios_para_cura" consultaId={consultaId} onSave={handleSaveField} onAIEdit={handleAIEdit} />
          <DataField label="Chaves Terapêuticas Prioritárias" value={integracao_diagnostica?.chaves_terapeuticas_prioritarias} fieldPath="d_agente_integracao_diagnostica.chaves_terapeuticas_prioritarias" consultaId={consultaId} onSave={handleSaveField} onAIEdit={handleAIEdit} />
          <DataField label="Alertas Críticos da Equipe" value={integracao_diagnostica?.alertas_equipe_criticos} fieldPath="d_agente_integracao_diagnostica.alertas_equipe_criticos" consultaId={consultaId} onSave={handleSaveField} onAIEdit={handleAIEdit} />
          <DataField label="Nível de Confiança no Diagnóstico" value={integracao_diagnostica?.nivel_confianca_diagnostico} fieldPath="d_agente_integracao_diagnostica.nivel_confianca_diagnostico" consultaId={consultaId} onSave={handleSaveField} onAIEdit={handleAIEdit} />
        </div>
      </CollapsibleSection>

      {/* ==================== HÁBITOS DE VIDA ==================== */}
      <CollapsibleSection title="6. Hábitos de Vida (Resumo dos 5 Pilares)" defaultOpen={false}>
        <div className="anamnese-subsection">
          <h4>Pilar 1 - Alimentação</h4>
          <DataField label="Status Global" value={habitos_vida?.pilar1_alimentacao_status_global} fieldPath="d_agente_habitos_vida_sistemica.pilar1_alimentacao_status_global" consultaId={consultaId} onSave={handleSaveField} onAIEdit={handleAIEdit} />
          <DataField label="Score de Qualidade" value={habitos_vida?.pilar1_alimentacao_score_qualidade} fieldPath="d_agente_habitos_vida_sistemica.pilar1_alimentacao_score_qualidade" consultaId={consultaId} onSave={handleSaveField} onAIEdit={handleAIEdit} />
          <DataField label="Problemas Identificados" value={habitos_vida?.pilar1_alimentacao_problemas_identificados} fieldPath="d_agente_habitos_vida_sistemica.pilar1_alimentacao_problemas_identificados" consultaId={consultaId} onSave={handleSaveField} onAIEdit={handleAIEdit} />
          <DataField label="Intervenção Requerida" value={habitos_vida?.pilar1_intervencao_requerida_nutricional} fieldPath="d_agente_habitos_vida_sistemica.pilar1_intervencao_requerida_nutricional" consultaId={consultaId} onSave={handleSaveField} onAIEdit={handleAIEdit} />
        </div>

        <div className="anamnese-subsection">
          <h4>Pilar 2 - Atividade Física</h4>
          <DataField label="Status Global" value={habitos_vida?.pilar2_atividade_fisica_status_global} fieldPath="d_agente_habitos_vida_sistemica.pilar2_atividade_fisica_status_global" consultaId={consultaId} onSave={handleSaveField} onAIEdit={handleAIEdit} />
          <DataField label="Score" value={habitos_vida?.pilar2_atividade_fisica_score} fieldPath="d_agente_habitos_vida_sistemica.pilar2_atividade_fisica_score" consultaId={consultaId} onSave={handleSaveField} onAIEdit={handleAIEdit} />
          <DataField label="Padrão de Prática" value={habitos_vida?.pilar2_padrao_pratica_exercicio} fieldPath="d_agente_habitos_vida_sistemica.pilar2_padrao_pratica_exercicio" consultaId={consultaId} onSave={handleSaveField} onAIEdit={handleAIEdit} />
          <DataField label="Prescrição Fase 1" value={habitos_vida?.pilar2_prescricao_fase1_objetivo} fieldPath="d_agente_habitos_vida_sistemica.pilar2_prescricao_fase1_objetivo" consultaId={consultaId} onSave={handleSaveField} onAIEdit={handleAIEdit} />
        </div>

        <div className="anamnese-subsection">
          <h4>Pilar 3 - Sono</h4>
          <DataField label="Status Global" value={habitos_vida?.pilar3_sono_status_global} fieldPath="d_agente_habitos_vida_sistemica.pilar3_sono_status_global" consultaId={consultaId} onSave={handleSaveField} onAIEdit={handleAIEdit} />
          <DataField label="Score" value={habitos_vida?.pilar3_sono_score} fieldPath="d_agente_habitos_vida_sistemica.pilar3_sono_score" consultaId={consultaId} onSave={handleSaveField} onAIEdit={handleAIEdit} />
          <DataField label="Qualidade Subjetiva" value={habitos_vida?.pilar3_padrao_qualidade_subjetiva} fieldPath="d_agente_habitos_vida_sistemica.pilar3_padrao_qualidade_subjetiva" consultaId={consultaId} onSave={handleSaveField} onAIEdit={handleAIEdit} />
          <DataField label="Intervenção Prioridade" value={habitos_vida?.pilar3_intervencao_prioridade} fieldPath="d_agente_habitos_vida_sistemica.pilar3_intervencao_prioridade" consultaId={consultaId} onSave={handleSaveField} onAIEdit={handleAIEdit} />
        </div>

        <div className="anamnese-subsection">
          <h4>Pilar 4 - Gestão de Stress</h4>
          <DataField label="Status Global" value={habitos_vida?.pilar4_stress_status_global} fieldPath="d_agente_habitos_vida_sistemica.pilar4_stress_status_global" consultaId={consultaId} onSave={handleSaveField} onAIEdit={handleAIEdit} />
          <DataField label="Score" value={habitos_vida?.pilar4_stress_score} fieldPath="d_agente_habitos_vida_sistemica.pilar4_stress_score" consultaId={consultaId} onSave={handleSaveField} onAIEdit={handleAIEdit} />
          <DataField label="Nível Atual" value={habitos_vida?.pilar4_stress_nivel_atual} fieldPath="d_agente_habitos_vida_sistemica.pilar4_stress_nivel_atual" consultaId={consultaId} onSave={handleSaveField} onAIEdit={handleAIEdit} />
          <DataField label="Fontes de Stress" value={habitos_vida?.pilar4_fontes_stress_profissional} fieldPath="d_agente_habitos_vida_sistemica.pilar4_fontes_stress_profissional" consultaId={consultaId} onSave={handleSaveField} onAIEdit={handleAIEdit} />
        </div>

        <div className="anamnese-subsection">
          <h4>Pilar 5 - Espiritualidade</h4>
          <DataField label="Status Global" value={habitos_vida?.pilar5_espiritualidade_status_global} fieldPath="d_agente_habitos_vida_sistemica.pilar5_espiritualidade_status_global" consultaId={consultaId} onSave={handleSaveField} onAIEdit={handleAIEdit} />
          <DataField label="Score" value={habitos_vida?.pilar5_espiritualidade_score} fieldPath="d_agente_habitos_vida_sistemica.pilar5_espiritualidade_score" consultaId={consultaId} onSave={handleSaveField} onAIEdit={handleAIEdit} />
          <DataField label="Práticas Atuais" value={habitos_vida?.pilar5_espiritualidade_praticas_atuais} fieldPath="d_agente_habitos_vida_sistemica.pilar5_espiritualidade_praticas_atuais" consultaId={consultaId} onSave={handleSaveField} onAIEdit={handleAIEdit} />
        </div>

        <div className="anamnese-subsection">
          <h4>Ritmo Circadiano</h4>
          <DataField label="Status" value={habitos_vida?.ritmo_circadiano_status} fieldPath="d_agente_habitos_vida_sistemica.ritmo_circadiano_status" consultaId={consultaId} onSave={handleSaveField} onAIEdit={handleAIEdit} />
          <DataField label="Problemas" value={habitos_vida?.ritmo_circadiano_problemas} fieldPath="d_agente_habitos_vida_sistemica.ritmo_circadiano_problemas" consultaId={consultaId} onSave={handleSaveField} onAIEdit={handleAIEdit} />
          <DataField label="Impacto" value={habitos_vida?.ritmo_circadiano_impacto} fieldPath="d_agente_habitos_vida_sistemica.ritmo_circadiano_impacto" consultaId={consultaId} onSave={handleSaveField} onAIEdit={handleAIEdit} />
        </div>

        <div className="anamnese-subsection">
          <h4>Resumo e Prioridades</h4>
          <DataField label="Score Geral de Hábitos de Vida" value={habitos_vida?.score_habitos_vida_geral} fieldPath="d_agente_habitos_vida_sistemica.score_habitos_vida_geral" consultaId={consultaId} onSave={handleSaveField} onAIEdit={handleAIEdit} />
          <DataField label="Prioridades de Intervenção" value={habitos_vida?.prioridades_intervencao_habitos} fieldPath="d_agente_habitos_vida_sistemica.prioridades_intervencao_habitos" consultaId={consultaId} onSave={handleSaveField} onAIEdit={handleAIEdit} />
        </div>
      </CollapsibleSection>
    </div>
  );
}

// Interface para Higiene e Sono
interface HigieneSono {
  horario_dormir_recomendado: string;
  horario_acordar_recomendado: string;
  duracao_alvo: string;
  janela_sono_semana: string;
  janela_sono_fds: string;
  consistencia_horario: string;
  rotina_pre_sono: string[];
  gatilhos_evitar: string[];
  progressao_ajuste: string;
  observacoes_clinicas: string;
}

// Interface para Padrão Mental/Emocional
interface OrientacaoTransformacao {
  nome: string;
  passo: number;
  como_fazer: string;
  o_que_fazer: string;
  porque_funciona: string;
}

interface PadraoItem {
  padrao: string;
  categorias: string[];
  prioridade: number;
  areas_impacto: string[];
  origem_estimada: {
    periodo: string;
    contexto_provavel: string;
  };
  conexoes_padroes: {
    raiz_de: string[];
    explicacao: string;
    alimentado_por: string[];
    relacionado_com: string[];
  };
  manifestacoes_atuais: string[];
  orientacoes_transformacao: OrientacaoTransformacao[];
}

// Componente da seção de Solução Livro da Vida
function MentalidadeSection({ 
  consultaId,
  selectedField,
  chatMessages,
  isTyping,
  chatInput,
  onFieldSelect,
  onSendMessage,
  onChatInputChange
}: {
  consultaId: string;
  selectedField: { fieldPath: string; label: string } | null;
  chatMessages: ChatMessage[];
  isTyping: boolean;
  chatInput: string;
  onFieldSelect: (fieldPath: string, label: string) => void;
  onSendMessage: () => void;
  onChatInputChange: (value: string) => void;
}) {
  // Estados para carregamento dinâmico
  const [loading, setLoading] = useState(true);
  const [loadingDetails, setLoadingDetails] = useState(false);
  const [error, setError] = useState<string | null>(null);

  // Carregar dados ao montar o componente
  useEffect(() => {
    loadMentalidadeData();
  }, [consultaId]);

  // Listener para recarregar dados quando a IA processar
  useEffect(() => {
    const handleRefresh = () => {
      loadMentalidadeData();
    };

    window.addEventListener('mentalidade-data-refresh', handleRefresh);
    
    return () => {
      window.removeEventListener('mentalidade-data-refresh', handleRefresh);
    };
  }, []);

  const loadMentalidadeData = async () => {
    try {
      setLoadingDetails(true);
      setError(null);
      
      console.log('🔍 [FRONTEND-LTV] Carregando dados de mentalidade para consulta:', consultaId);
      
      const response = await fetch(`/api/solucao-mentalidade/${consultaId}`);
      
      console.log('📡 [FRONTEND-LTV] Response status:', response.status);
      
      if (!response.ok) {
        const errorData = await response.json().catch(() => ({ error: 'Erro desconhecido' }));
        throw new Error(errorData.error || 'Erro ao carregar dados de mentalidade');
      }
      
      const data = await response.json();
      console.log('✅ [FRONTEND-LTV] Dados recebidos:', data);
      
      if (data.mentalidade_data) {
        setLivroVidaData({
          resumo_executivo: data.mentalidade_data.resumo_executivo || '',
          higiene_sono: data.mentalidade_data.higiene_sono || mockData.higiene_sono,
          padrao_01: data.mentalidade_data.padrao_01 || null,
          padrao_02: data.mentalidade_data.padrao_02 || null,
          padrao_03: data.mentalidade_data.padrao_03 || null,
          padrao_04: data.mentalidade_data.padrao_04 || null,
          padrao_05: data.mentalidade_data.padrao_05 || null,
          padrao_06: data.mentalidade_data.padrao_06 || null,
          padrao_07: data.mentalidade_data.padrao_07 || null,
          padrao_08: data.mentalidade_data.padrao_08 || null,
          padrao_09: data.mentalidade_data.padrao_09 || null,
          padrao_10: data.mentalidade_data.padrao_10 || null
        });
      }
      setLoading(false);
    } catch (err) {
      console.error('❌ [FRONTEND-LTV] Erro ao carregar mentalidade:', err);
      setError(err instanceof Error ? err.message : 'Erro ao carregar mentalidade');
      setLoading(false);
    } finally {
      setLoadingDetails(false);
    }
  };

  // Dados mockados como fallback (mantido para compatibilidade)
  const mockData: any = {
    resumo_executivo: "Lucas, após análise profunda de sua trajetória, foram identificados 8 padrões mentais, emocionais e relacionais centrais que mantêm seu quadro de fadiga crônica, autocrítica severa e dificuldade de avançar para uma vida plena. Os padrões raiz principais são: 'Crença de Inadequação Pessoal (Não sou suficiente)', 'Padrão de Hiperalerta/Vigília Crônica', 'Autocrítica Severa e Perfeccionismo', e 'Procrastinação Autoprotetora'. Estes padrões, originados em experiências gestacionais e familiares marcadas por insegurança e conflito, desencadeiam sentimentos de fracasso, insegurança existencial e bloqueios ao prazer e à autocompaixão.\n\nA boa notícia é que, com empenho genuíno e aplicação consistente das orientações integradas aqui propostas, é plenamente possível reverter este ciclo e construir uma Nova Vida Extraordinária. Transformar padrões tão antigos exige coragem, método e perseverança, mas cada passo dado na direção certa gera efeito dominó positivo em múltiplas áreas da sua vida. O caminho é profundo, mas absolutamente viável: você não está preso ao seu passado, e sim pronto para ressignificá-lo. Com a sequência estratégica sugerida, a restauração da energia vital, do prazer e do sentido de viver será não apenas possível, mas provável.",
    higiene_sono: {
      horario_dormir_recomendado: "23:00",
      horario_acordar_recomendado: "07:00",
      duracao_alvo: "8h",
      janela_sono_semana: "23:00-07:00",
      janela_sono_fds: "23:00-07:00",
      consistencia_horario: "Variação máxima ±30min entre semana e fins de semana",
      rotina_pre_sono: [
        "22:00 - Desligar telas e luz branca",
        "22:20 - Banho morno ou técnica respiratória/mindfulness",
        "22:40 - Leitura leve com luz tênue",
        "23:00 - Deitar no horário combinado"
      ],
      gatilhos_evitar: [
        "Cafeína após 16h",
        "Exercício intenso noturno (após 20h)",
        "Telas ou reuniões após 21h",
        "Refeições pesadas após 20h"
      ],
      progressao_ajuste: "Reduzir horário de dormir 15 minutos a cada 3 dias até atingir 23:00 sem perda do despertar fixo às 07:00.",
      observacoes_clinicas: "Sono cronicamente curto e superficial, mente ativa e jet-lag social moderado (>1h2min). Prioridade máxima para saúde neurocognitiva e metabólica. Impacto de olheiras, fadiga e desempenho oscilante exige ajuste imediato na rotina."
    },
    padrao_01: {
      padrao: "Crença de Inadequação Pessoal ('Não sou suficiente')",
      categorias: ["crença_limitante"],
      prioridade: 1,
      areas_impacto: ["autoestima", "identidade", "bem_estar_emocional", "relacionamentos", "carreira", "propósito", "qualidade_vida"],
      origem_estimada: {
        periodo: "Gestação e Primeira Infância (0-7 anos)",
        contexto_provavel: "Possivelmente desenvolvida durante a gestação e primeiros anos de vida, em ambiente marcado por insegurança materna, amargura e conflitos conjugais. A internalização do estado de alerta e a ausência de validação emocional materna podem ter gerado uma autoimagem de insuficiência e desvalor. Originalmente, esse padrão serviu como tentativa de garantir amor e aceitação pela performance e vigilância. Tornou-se limitante ao bloquear a autoconfiança e alimentar ciclos de autossabotagem e perfeccionismo."
      },
      conexoes_padroes: {
        raiz_de: ["Autocrítica Severa e Perfeccionismo", "Procrastinação Autoprotetora", "Medo de Fracasso e Desesperança", "Bloqueio à Autocompaixão", "Desconexão de Propósito e Prazer"],
        explicacao: "A crença de inadequação pessoal é alimentada pelo estado crônico de hiperalerta, que reforça a sensação de nunca ser suficiente. Ela é raiz de padrões como autocrítica, perfeccionismo, procrastinação, medo de fracasso e bloqueio ao prazer, pois a percepção central de insuficiência gera necessidade constante de provar valor e evita o risco de exposição ao erro. Relaciona-se com a crença de que só é seguro ser aceito mediante desempenho (segurança condicional).",
        alimentado_por: ["Padrão de Hiperalerta/Vigília Crônica"],
        relacionado_com: ["Padrão de Segurança Condicional"]
      },
      manifestacoes_atuais: [
        "Pensamento recorrente: 'Não sou suficiente, não estou me esforçando o bastante'",
        "Dificuldade de aceitar elogios, desqualificando conquistas",
        "Sensação crônica de fracasso ao não cumprir metas diárias",
        "Medo intenso de depender dos pais, visto como fracasso existencial",
        "Evita iniciar projetos por antecipar que não será capaz",
        "Vincula valor pessoal a desempenho e produtividade"
      ],
      orientacoes_transformacao: [
        {
          nome: "Consciência e Mapeamento dos Pensamentos de Inadequação",
          passo: 1,
          como_fazer: "Mantenha um caderno ao lado da cama e anote, ao acordar e ao longo do dia, situações que despertam o pensamento 'não sou suficiente'. Escreva a situação, o pensamento exato e a emoção sentida (escala 0-10). Não tente mudar nada ainda, apenas observe e documente. Repita diariamente para mapear padrões de gatilho.",
          o_que_fazer: "Registrar, durante 7 dias, cada vez que pensamentos de insuficiência ou autodepreciação surgirem.",
          porque_funciona: "Tornar consciente o padrão automático ativa o córtex pré-frontal, interrompendo o ciclo inconsciente de autossabotagem. Segundo a TCC e neuroplasticidade, o primeiro passo para mudar uma crença é identificá-la em tempo real, criando distanciamento e possibilidade de escolha."
        },
        {
          nome: "Questionamento Socrático e Desafio com Evidências",
          passo: 2,
          como_fazer: "Para cada pensamento de insuficiência registrado, responda: (1) Qual a evidência real de que sou insuficiente? (2) Que exemplos concretos tenho de competência/superação? (3) Como eu falaria com um amigo nessa situação? (4) O que mudou desde a infância? Escreva as respostas e releia diariamente.",
          o_que_fazer: "Desafiar ativamente a crença de insuficiência usando perguntas estruturadas.",
          porque_funciona: "O questionamento socrático, base da TCC, ajuda a enfraquecer crenças disfuncionais ao confrontar distorções cognitivas, promovendo reestruturação neural e maior autoconfiança."
        }
      ]
    },
    padrao_02: {
      padrao: "Padrão de Hiperalerta/Vigília Crônica",
      categorias: ["padrão_mental_negativo", "trauma_não_processado"],
      prioridade: 2,
      areas_impacto: ["saúde_física", "saúde_mental", "bem_estar_emocional", "autoestima", "relacionamentos", "qualidade_vida"],
      origem_estimada: {
        periodo: "Gestação e Primeira Infância (0-7 anos)",
        contexto_provavel: "Provavelmente instalado intrauterinamente, devido ao estado de alerta, amargura e insegurança materna gerados pela infidelidade paterna. O padrão foi reforçado por um lar tenso, onde emoções negativas eram projetadas nos filhos. Inicialmente, serviu para proteger Lucas de sentir-se vulnerável ou exposto a traições e ameaças. Tornou-se limitante ao impedir relaxamento, prazer e recuperação energética, cristalizando-se em insônia, fadiga e sensação de ameaça constante."
      },
      conexoes_padroes: {
        raiz_de: ["Crença de Inadequação Pessoal ('Não sou suficiente')", "Autocrítica Severa e Perfeccionismo", "Procrastinação Autoprotetora", "Medo de Fracasso e Desesperança"],
        explicacao: "O hiperalerta é a base fisiológica e emocional que alimenta a crença de insuficiência, pois mantém o sistema nervoso em estado de ameaça, dificultando o descanso e a autopercepção positiva. Ele gera fadiga, insônia e impede a restauração do prazer, alimentando autocrítica e procrastinação. Relaciona-se com o bloqueio à autocompaixão, pois dificulta o relaxamento necessário para o autocuidado.",
        alimentado_por: [],
        relacionado_com: ["Bloqueio à Autocompaixão"]
      },
      manifestacoes_atuais: [
        "Sono superficial e não restaurador, sensação de fadiga ao acordar",
        "Dificuldade de relaxar mesmo fora de situações de risco",
        "Tensão corporal persistente (ombros, mandíbula, peito)",
        "Pensamentos de vigilância: 'Preciso estar sempre alerta para não ser pego de surpresa'",
        "Sensação de perigo iminente ao tentar relaxar ou se permitir prazer",
        "Dificuldade de confiar em processos de descanso e recuperação"
      ],
      orientacoes_transformacao: [
        {
          nome: "Reconhecimento do Estado de Alerta",
          passo: 1,
          como_fazer: "Ao acordar e em momentos de tensão, pause e observe: onde está a tensão no corpo? Que pensamentos surgem? Nomeie: 'Estou em estado de alerta'. Anote no caderno e observe padrões de ativação. Repita 3-4 vezes ao dia.",
          o_que_fazer: "Identificar e nomear o estado de hiperalerta no corpo e na mente ao longo do dia.",
          porque_funciona: "A autoconsciência corporal e emocional é o primeiro passo para regular o sistema nervoso. A nomeação ativa o córtex pré-frontal, reduzindo a dominância do sistema límbico e preparando para intervenções de regulação."
        }
      ]
    },
    padrao_03: null,
    padrao_04: null,
    padrao_05: null,
    padrao_06: null,
    padrao_07: null,
    padrao_08: null,
    padrao_09: null,
    padrao_10: null
  };

  // Parsear os dados mockados - os padrões 03-08 vêm do JSON fornecido
  const parsePadrao = (jsonString: string | null): PadraoItem | null => {
    if (!jsonString) return null;
    try {
      return typeof jsonString === 'string' ? JSON.parse(jsonString) as PadraoItem : jsonString;
    } catch {
      return null;
    }
  };

  // Dados parseados dos padrões 03-08 do exemplo fornecido
  const padrao03Data = parsePadrao("{\"padrao\": \"Autocrítica Severa e Perfeccionismo\", \"categorias\": [\"padrão_mental_negativo\", \"padrão_emocional\"], \"prioridade\": 3, \"areas_impacto\": [\"autoestima\", \"saúde_mental\", \"carreira\", \"relacionamentos\", \"bem_estar_emocional\", \"qualidade_vida\"], \"origem_estimada\": {\"periodo\": \"Infância e Adolescência (5-18 anos)\", \"contexto_provavel\": \"Provavelmente reforçado pela convivência com uma mãe crítica, insatisfeita e controladora, e por um ambiente familiar onde o amor parecia condicional ao desempenho. Originalmente, a autocrítica e o perfeccionismo serviram para evitar críticas externas e conquistar aceitação. Tornaram-se limitantes ao gerar paralisia, procrastinação e sofrimento emocional intenso.\"}, \"conexoes_padroes\": {\"raiz_de\": [\"Procrastinação Autoprotetora\", \"Bloqueio à Autocompaixão\"], \"explicacao\": \"A autocrítica e o perfeccionismo são consequências diretas da crença de insuficiência e do hiperalerta, pois buscam garantir segurança por meio do controle absoluto. Eles alimentam a procrastinação (medo de errar paralisa) e bloqueiam a autocompaixão (autoexigência impede acolhimento). Relacionam-se com o medo de fracasso, pois o erro é visto como ameaça existencial.\", \"alimentado_por\": [\"Crença de Inadequação Pessoal ('Não sou suficiente')\", \"Padrão de Hiperalerta/Vigília Crônica\"], \"relacionado_com\": [\"Medo de Fracasso e Desesperança\"]}, \"manifestacoes_atuais\": [\"Diálogo interno brutal: 'Você é um fracasso', 'Nunca faz o suficiente'\", \"Revisão obsessiva de tarefas, nunca satisfeito com o resultado\", \"Dificuldade de iniciar projetos por medo de não atingir o ideal\", \"Desqualificação de conquistas ('Foi só sorte, qualquer um faria melhor')\", \"Sentimento de culpa e vergonha ao descansar ou se permitir prazer\", \"Comparação constante com outros, sempre se sentindo abaixo\"], \"orientacoes_transformacao\": [{\"nome\": \"Identificação e Registro da Voz Crítica\", \"passo\": 1, \"como_fazer\": \"Durante 7 dias, sempre que notar autocrítica, escreva a frase exata e o contexto. Exemplo: 'Após errar em tarefa X, pensei: sou incompetente'. Mapeie padrões e horários mais frequentes.\", \"o_que_fazer\": \"Observar e anotar frases autocríticas recorrentes ao longo do dia.\", \"porque_funciona\": \"O registro consciente da voz crítica cria distanciamento e reduz a fusão com o crítico interno, base do trabalho de IFS e CFT.\"}, {\"nome\": \"Diálogo com o Crítico Interno (Cadeira Vazia/IFS)\", \"passo\": 2, \"como_fazer\": \"Sente-se em frente a uma cadeira vazia e imagine que nela está seu crítico interno. Pergunte: 'O que você está tentando proteger em mim?'. Depois, troque de lugar e responda como o crítico. Em seguida, acolha essa parte e proponha uma nova forma de proteção baseada em encorajamento, não ataque.\", \"o_que_fazer\": \"Dialogar ativamente com a parte autocrítica, buscando entender sua intenção e oferecer uma alternativa compassiva.\", \"porque_funciona\": \"O diálogo interno, validado por IFS e Gestalt, permite integrar partes internas e transformar o crítico em aliado, promovendo autocompaixão e redução do perfeccionismo.\"}, {\"nome\": \"Experimentos Comportamentais de 'Bom o Suficiente'\", \"passo\": 3, \"como_fazer\": \"Escolha uma tarefa simples (ex: responder e-mails, arrumar a cama) e faça-a com o objetivo de terminar, não de perfeição. Observe o desconforto e registre o que aconteceu: houve consequências negativas reais? Repita com tarefas progressivamente mais desafiadoras.\", \"o_que_fazer\": \"Executar tarefas intencionalmente sem buscar perfeição, aceitando erros como parte do processo.\", \"porque_funciona\": \"A exposição comportamental, central na TCC, prova ao cérebro que o erro não é fatal, reduzindo o medo de fracasso e flexibilizando padrões rígidos.\"}]}");
  
  const padrao04Data = parsePadrao("{\"padrao\": \"Procrastinação Autoprotetora\", \"categorias\": [\"padrão_mental_negativo\", \"padrão_emocional\"], \"prioridade\": 4, \"areas_impacto\": [\"carreira\", \"autoestima\", \"saúde_mental\", \"bem_estar_emocional\", \"propósito\", \"qualidade_vida\"], \"origem_estimada\": {\"periodo\": \"Adolescência e Vida Adulta Jovem (14-26 anos)\", \"contexto_provavel\": \"Provavelmente reforçada pela pressão excessiva para desempenho e pelo medo de fracassar ou decepcionar figuras parentais. A procrastinação surgiu como defesa para evitar a dor do fracasso e a autocrítica. Tornou-se limitante ao bloquear a iniciativa e reforçar a sensação de incapacidade e estagnação.\"}, \"conexoes_padroes\": {\"raiz_de\": [\"Medo de Fracasso e Desesperança\"], \"explicacao\": \"A procrastinação é alimentada pela crença de insuficiência e pelo perfeccionismo, pois o medo de errar paralisa a ação. Ela se torna raiz do medo de fracasso, pois quanto mais se posterga, maior a sensação de impotência e desesperança.\", \"alimentado_por\": [\"Crença de Inadequação Pessoal ('Não sou suficiente')\", \"Autocrítica Severa e Perfeccionismo\"], \"relacionado_com\": []}, \"manifestacoes_atuais\": [\"Dificuldade extrema de iniciar tarefas, especialmente pela manhã\", \"Sensação de paralisia ao pensar em metas grandes\", \"Uso de distrações para evitar enfrentar desafios (celular, redes sociais)\", \"Culpa intensa após adiar tarefas importantes\", \"Sensação de tempo perdido e angústia com o 'contador regressivo'\"], \"orientacoes_transformacao\": [{\"nome\": \"Quebra de Tarefas e Microcompromissos\", \"passo\": 1, \"como_fazer\": \"Pegue uma meta (ex: exercício matinal) e divida em passos micro (ex: apenas levantar, vestir roupa de treino, sair do quarto). Estabeleça o compromisso de realizar apenas o primeiro passo por dia. Após cumprir, decida se continua. Registre cada microvitória.\", \"o_que_fazer\": \"Dividir grandes metas em pequenas ações concretas e assumir compromissos mínimos diários.\", \"porque_funciona\": \"A ação mínima reduz a sobrecarga do perfeccionismo e ativa o circuito de recompensa do cérebro, tornando mais provável a continuidade. O método é validado por TCC, ACT e neurociência motivacional.\"}, {\"nome\": \"Ação Comprometida Mesmo com Desconforto (ACT)\", \"passo\": 2, \"como_fazer\": \"Antes de uma tarefa, pergunte: 'Isso está alinhado com quem desejo ser?'. Se sim, dê o primeiro passo, mesmo que pequeno, e observe o desconforto sem tentar eliminá-lo. Anote após: 'O que aprendi ao agir mesmo inseguro?'.\", \"o_que_fazer\": \"Agir apesar da dúvida ou desconforto, focando nos valores pessoais e não no resultado imediato.\", \"porque_funciona\": \"A ACT ensina que a ação orientada por valores, mesmo com medo ou desconforto, amplia a autoconfiança e reduz o domínio da procrastinação sobre a vida.\"}]}");
  
  const padrao05Data = parsePadrao("{\"padrao\": \"Medo de Fracasso e Desesperança\", \"categorias\": [\"crença_limitante\", \"padrão_mental_negativo\"], \"prioridade\": 5, \"areas_impacto\": [\"autoestima\", \"carreira\", \"propósito\", \"bem_estar_emocional\", \"qualidade_vida\"], \"origem_estimada\": {\"periodo\": \"Infância, Adolescência e Vida Adulta Jovem (5-26 anos)\", \"contexto_provavel\": \"Pode ter se consolidado após experiências repetidas de crítica, frustração de expectativas e internalização da narrativa familiar de que falhar é inaceitável. Inicialmente, serviu como proteção para evitar novas decepções. Tornou-se limitante ao bloquear a iniciativa e gerar sensação de impotência crônica.\"}, \"conexoes_padroes\": {\"raiz_de\": [], \"explicacao\": \"O medo de fracasso é alimentado pela crença de insuficiência e reforçado pela procrastinação. Relaciona-se com a autocrítica e o perfeccionismo, pois cada erro é visto como confirmação da inadequação. Não é raiz de outros padrões, mas perpetua o ciclo de estagnação.\", \"alimentado_por\": [\"Crença de Inadequação Pessoal ('Não sou suficiente')\", \"Procrastinação Autoprotetora\"], \"relacionado_com\": [\"Autocrítica Severa e Perfeccionismo\"]}, \"manifestacoes_atuais\": [\"Ansiedade intensa diante de metas e avaliações\", \"Evitação de desafios por antecipar decepção\", \"Desesperança sobre a possibilidade de mudança\", \"Sensação de que qualquer insucesso é fracasso total\", \"Dificuldade de celebrar avanços, foco no que falta\"], \"orientacoes_transformacao\": [{\"nome\": \"Ressignificação do Fracasso e Exposição Gradual\", \"passo\": 1, \"como_fazer\": \"Escolha tarefas onde o risco de erro é baixo e execute-as sem buscar perfeição. Ao errar, registre o que realmente aconteceu versus o que temia. Dialogue internamente: 'O que posso aprender com isso?'. Repita o processo, aumentando gradualmente a complexidade das tarefas.\", \"o_que_fazer\": \"Redefinir fracasso como parte do processo de crescimento e se expor gradualmente a pequenas falhas seguras.\", \"porque_funciona\": \"A exposição gradual e a ressignificação do erro (TCC, PNL) reduzem o medo paralisante e ensinam o cérebro que falhar não é catastrófico, ampliando a zona de conforto e a resiliência.\"}]}");
  
  const padrao06Data = parsePadrao("{\"padrao\": \"Bloqueio à Autocompaixão\", \"categorias\": [\"padrão_emocional\"], \"prioridade\": 6, \"areas_impacto\": [\"autoestima\", \"saúde_mental\", \"bem_estar_emocional\", \"relacionamentos\", \"qualidade_vida\"], \"origem_estimada\": {\"periodo\": \"Infância e Adolescência (5-18 anos)\", \"contexto_provavel\": \"Provavelmente desenvolvido em ambiente onde a autocrítica era modelo e o autocuidado visto como fraqueza ou preguiça. Originalmente, serviu para tentar evitar críticas externas e buscar aprovação. Tornou-se limitante ao bloquear o acesso ao acolhimento interno e dificultar o enfrentamento de desafios.\"}, \"conexoes_padroes\": {\"raiz_de\": [], \"explicacao\": \"O bloqueio à autocompaixão é alimentado pela autocrítica e pelo estado de alerta, pois o autocuidado é visto como ameaça à sobrevivência. Relaciona-se com a crença de insuficiência, pois dificulta a aceitação de imperfeições e vulnerabilidades.\", \"alimentado_por\": [\"Autocrítica Severa e Perfeccionismo\", \"Padrão de Hiperalerta/Vigília Crônica\"], \"relacionado_com\": [\"Crença de Inadequação Pessoal ('Não sou suficiente')\"]}, \"manifestacoes_atuais\": [\"Dificuldade de se perdoar por erros e falhas\", \"Incapacidade de acolher emoções difíceis sem julgamento\", \"Sensação de que autocuidado é 'fraqueza'\", \"Autoexigência rígida mesmo em momentos de sofrimento\", \"Resistência a receber apoio ou carinho de outros\"], \"orientacoes_transformacao\": [{\"nome\": \"Prática Estruturada de Autocompaixão\", \"passo\": 1, \"como_fazer\": \"Use áudios de práticas de autocompaixão (Kristin Neff) ou escreva cartas para si mesmo em momentos de sofrimento, usando frases como: 'Está tudo bem não ser perfeito', 'Todos erram, inclusive eu'. Repita diariamente, especialmente após situações de autocrítica.\", \"o_que_fazer\": \"Dedicar diariamente 10 minutos para exercícios guiados de autocompaixão.\", \"porque_funciona\": \"A prática regular de autocompaixão ativa redes cerebrais de autocuidado e reduz a ativação do sistema de ameaça, promovendo maior resiliência emocional e flexibilidade diante de desafios.\"}]}");
  
  const padrao07Data = parsePadrao("{\"padrao\": \"Padrão de Segurança Condicional ('Preciso ter desempenho para ter segurança')\", \"categorias\": [\"crença_limitante\"], \"prioridade\": 7, \"areas_impacto\": [\"autoestima\", \"identidade\", \"carreira\", \"propósito\", \"bem_estar_emocional\"], \"origem_estimada\": {\"periodo\": \"Infância e Adolescência (5-18 anos)\", \"contexto_provavel\": \"Provavelmente internalizado a partir do modelo familiar onde o valor era condicionado ao desempenho, especialmente na figura paterna como provedor. Serviu para criar uma ilusão de controle e evitar rejeição. Tornou-se limitante ao gerar ansiedade crônica, medo de relaxar e dependência do reconhecimento externo.\"}, \"conexoes_padroes\": {\"raiz_de\": [\"Desconexão de Propósito e Prazer\"], \"explicacao\": \"A crença de segurança condicional reforça a necessidade de desempenho para sentir-se seguro, alimentando a desconexão de propósito e prazer, pois bloqueia a motivação intrínseca. É alimentada pela crença de insuficiência, pois só ao 'provar' valor sente-se digno de segurança.\", \"alimentado_por\": [\"Crença de Inadequação Pessoal ('Não sou suficiente')\"], \"relacionado_com\": []}, \"manifestacoes_atuais\": [\"Sensação de que só merece descanso após atingir metas altas\", \"Ansiedade intensa quando não está produzindo ou performando\", \"Vincula autoestima a resultados externos\", \"Dificuldade de relaxar ou se permitir lazer sem culpa\"], \"orientacoes_transformacao\": [{\"nome\": \"Redefinição de Valor Pessoal e Segurança\", \"passo\": 1, \"como_fazer\": \"Liste 5 momentos em que recebeu carinho, respeito ou apoio apenas por ser quem é, não por resultados. Releia essas situações diariamente e escreva como se sentiu. Reforce a ideia: 'Meu valor não depende do que faço, mas de quem sou'.\", \"o_que_fazer\": \"Refletir e escrever sobre situações em que se sentiu seguro ou valorizado sem depender de desempenho.\", \"porque_funciona\": \"A repetição de experiências de valor incondicional reforça novas redes neurais de autoestima e reduz a dependência do reconhecimento externo, promovendo motivação autêntica.\"}]}");
  
  const padrao08Data = parsePadrao("{\"padrao\": \"Desconexão de Propósito e Prazer\", \"categorias\": [\"bloqueio_desenvolvimento_espiritual\", \"padrão_emocional\"], \"prioridade\": 8, \"areas_impacto\": [\"propósito\", \"desenvolvimento_espiritual\", \"bem_estar_emocional\", \"qualidade_vida\"], \"origem_estimada\": {\"periodo\": \"Vida Adulta Jovem (21-26 anos)\", \"contexto_provavel\": \"Possivelmente emergiu como consequência do ciclo de autocrítica, hiperalerta e segurança condicional, bloqueando o acesso ao prazer e ao sentido existencial autêntico. Inicialmente, serviu como defesa contra frustrações profundas. Tornou-se limitante ao gerar vazio existencial, desânimo e dificuldade de se engajar com a vida de forma plena.\"}, \"conexoes_padroes\": {\"raiz_de\": [], \"explicacao\": \"A desconexão de propósito e prazer é alimentada pela crença de valor condicional e insuficiência, que esvaziam a motivação intrínseca e bloqueiam o acesso ao prazer. Relaciona-se com a procrastinação, pois o vazio existencial dificulta o engajamento em ações significativas.\", \"alimentado_por\": [\"Padrão de Segurança Condicional ('Preciso ter desempenho para ter segurança')\", \"Crença de Inadequação Pessoal ('Não sou suficiente')\"], \"relacionado_com\": [\"Procrastinação Autoprotetora\"]}, \"manifestacoes_atuais\": [\"Sensação de vazio e falta de sentido mesmo com metas claras\", \"Dificuldade de sentir prazer mesmo em atividades antes prazerosas\", \"Desânimo persistente e falta de motivação autêntica\", \"Busca por sentido apenas no desempenho e conquistas externas\"], \"orientacoes_transformacao\": [{\"nome\": \"Exploração de Propósito Autêntico (Ikigai/Logoterapia)\", \"passo\": 1, \"como_fazer\": \"Responda por escrito: (1) O que me dá alegria genuína, mesmo sem reconhecimento? (2) O que eu faria se não precisasse provar nada a ninguém? (3) Como posso contribuir para o mundo com meus dons únicos? Faça um mapa Ikigai (o que amo, sei fazer, o mundo precisa, posso ser pago) e reflita sobre ações possíveis.\", \"o_que_fazer\": \"Dedicar tempo semanal para investigar valores, paixões e contribuições além do desempenho.\", \"porque_funciona\": \"A investigação ativa do propósito (Logoterapia, Ikigai) reconecta a motivação intrínseca, amplia o sentido existencial e reduz o vazio gerado por padrões de desempenho condicional.\"}, {\"nome\": \"Práticas de Gratidão e Mindfulness Prazeroso\", \"passo\": 2, \"como_fazer\": \"Todos os dias, registre 3 experiências prazerosas ou motivos de gratidão, por menores que sejam. Pratique mindfulness durante essas experiências, focando nas sensações corporais prazerosas sem julgamento ou cobrança de resultado.\", \"o_que_fazer\": \"Cultivar diariamente a atenção ao prazer e à gratidão para reabilitar o sistema de recompensa natural.\", \"porque_funciona\": \"A prática de gratidão e mindfulness prazeroso ativa as redes cerebrais de recompensa e prazer, recondicionando o cérebro a buscar e valorizar pequenas alegrias, base para reconstrução do sentido de vida.\"}]}");
  
  // @ts-ignore - mockData will be replaced by dynamic data from API
  const [livroVidaData, setLivroVidaData] = useState<{
    resumo_executivo: string;
    higiene_sono: HigieneSono;
    padrao_01: PadraoItem | null;
    padrao_02: PadraoItem | null;
    padrao_03: PadraoItem | null;
    padrao_04: PadraoItem | null;
    padrao_05: PadraoItem | null;
    padrao_06: PadraoItem | null;
    padrao_07: PadraoItem | null;
    padrao_08: PadraoItem | null;
    padrao_09: PadraoItem | null;
    padrao_10: PadraoItem | null;
  }>({
    resumo_executivo: mockData.resumo_executivo,
    higiene_sono: mockData.higiene_sono,
    padrao_01: mockData.padrao_01,
    padrao_02: mockData.padrao_02,
    padrao_03: padrao03Data,
    padrao_04: padrao04Data,
    padrao_05: padrao05Data,
    padrao_06: padrao06Data,
    padrao_07: padrao07Data,
    padrao_08: padrao08Data,
    padrao_09: null,
    padrao_10: null
  });

  const [editingField, setEditingField] = useState<{
    type: 'resumo' | 'higiene_sono' | 'padrao';
    padraoNum?: number;
    fieldPath?: string;
  } | null>(null);
  const [editValue, setEditValue] = useState('');

  // Função para obter valor de campo aninhado
  const getNestedValue = (obj: any, path: string): any => {
    if (path.includes('.')) {
      const parts = path.split('.');
      let current = obj;
      for (const part of parts) {
        if (current === null || current === undefined) {
          return null;
        }
        // Verificar se é um índice de array
        const arrayIndex = parseInt(part);
        if (!isNaN(arrayIndex) && Array.isArray(current)) {
          current = current[arrayIndex];
        } else if (typeof current === 'object') {
          current = current[part];
        } else {
          return null;
        }
      }
      return current;
    }
    return obj ? obj[path] : null;
  };

  // Função para iniciar edição
  const handleStartEdit = (type: 'resumo' | 'higiene_sono' | 'padrao', padraoNum?: number, fieldPath?: string) => {
    setEditingField({ type, padraoNum, fieldPath });
    if (type === 'resumo') {
      setEditValue(livroVidaData.resumo_executivo);
    } else if (type === 'higiene_sono' && fieldPath) {
      const value = getNestedValue(livroVidaData.higiene_sono, fieldPath);
      setEditValue(value === null || value === undefined ? '' : 
                  typeof value === 'string' ? value : 
                  Array.isArray(value) ? value.join('\n') : 
                  JSON.stringify(value, null, 2));
    } else if (padraoNum && fieldPath) {
      const padrao = livroVidaData[`padrao_${String(padraoNum).padStart(2, '0')}` as keyof typeof livroVidaData] as PadraoItem | null;
      if (padrao) {
        const value = getNestedValue(padrao, fieldPath);
        setEditValue(value === null || value === undefined ? '' : 
                    typeof value === 'string' ? value : 
                    typeof value === 'number' ? value.toString() :
                    Array.isArray(value) ? value.join('\n') : 
                    JSON.stringify(value, null, 2));
      }
    }
  };

  // Função para definir valor em campo aninhado
  const setNestedValue = (obj: any, path: string, value: any): void => {
    if (path.includes('.')) {
      // @ts-ignore
      const parts = path.split('.');
      const lastPart = parts.pop()!;
      let current = obj;
      for (const part of parts) {
        // Verificar se é um índice de array
        const arrayIndex = parseInt(part);
        if (!isNaN(arrayIndex)) {
          if (!Array.isArray(current)) {
            current = [];
          }
          if (!current[arrayIndex]) {
            current[arrayIndex] = {};
          }
          current = current[arrayIndex];
        } else {
          if (!current[part] || (typeof current[part] !== 'object' && !Array.isArray(current[part]))) {
            current[part] = {};
          }
          current = current[part];
        }
      }
      // Verificar se o último parte é um número (índice de array)
      const lastArrayIndex = parseInt(lastPart);
      if (!isNaN(lastArrayIndex) && Array.isArray(current)) {
        current[lastArrayIndex] = value;
      } else {
        current[lastPart] = value;
      }
    } else {
      obj[path] = value;
    }
  };

  // Função para salvar edição
  const handleSaveEdit = async () => {
    if (!editingField) return;

    try {
      setLoadingDetails(true);

      const newData = { ...livroVidaData };
      let fieldName = '';
      let valueToSave: any = editValue;
      
      if (editingField.type === 'resumo') {
        fieldName = 'resumo_executivo';
        valueToSave = editValue;
        newData.resumo_executivo = editValue;
      } else if (editingField.type === 'higiene_sono' && editingField.fieldPath) {
        fieldName = 'higiene_sono';
        const fieldPath = editingField.fieldPath;
        let finalValue: any = editValue;
        
        // Verificar se o campo original era array
        const originalValue = getNestedValue(newData.higiene_sono, fieldPath);
        if (Array.isArray(originalValue)) {
          finalValue = editValue.split('\n').filter(line => line.trim());
        }
        
        setNestedValue(newData.higiene_sono, fieldPath, finalValue);
        valueToSave = newData.higiene_sono;
      } else if (editingField.padraoNum && editingField.fieldPath) {
        const padraoNum = editingField.padraoNum;
        fieldName = `padrao_${String(padraoNum).padStart(2, '0')}`;
        const padraoKey = fieldName as keyof typeof newData;
        const padrao = { ...(newData[padraoKey] as PadraoItem) };
        
        if (padrao) {
          const fieldPath = editingField.fieldPath;
          let finalValue: any = editValue;
          
          // Verificar se o campo original era array
          const originalValue = getNestedValue(padrao, fieldPath);
          if (Array.isArray(originalValue)) {
            finalValue = editValue.split('\n').filter(line => line.trim());
          } else if (typeof originalValue === 'number') {
            finalValue = parseFloat(editValue) || 0;
          }
          
        setNestedValue(padrao, fieldPath, finalValue);
        (newData as any)[padraoKey] = padrao;
        valueToSave = padrao;
        }
      }
      
      // Atualizar estado local primeiro (UX responsivo)
      setLivroVidaData(newData);
      setEditingField(null);
      setEditValue('');
      
      // Salvar no banco de dados
      console.log('💾 [FRONTEND-LTV] Salvando campo:', { fieldName, valueToSave });
      
      const response = await fetch(`/api/solucao-mentalidade/${consultaId}/update-field`, {
        method: 'POST',
        headers: { 'Content-Type': 'application/json' },
        body: JSON.stringify({
          fieldPath: `mentalidade_data.${fieldName}`,
          value: valueToSave
        }),
      });

      if (!response.ok) {
        const errorData = await response.json().catch(() => ({ error: 'Erro ao salvar' }));
        throw new Error(errorData.error || 'Erro ao salvar alteração');
      }

      console.log('✅ [FRONTEND-LTV] Campo salvo com sucesso no banco');
      
    } catch (error) {
      console.error('❌ [FRONTEND-LTV] Erro ao salvar campo:', error);
      alert('Erro ao salvar alteração. Tente novamente.');
      
      // Recarregar dados para sincronizar com o banco
      await loadMentalidadeData();
    } finally {
      setLoadingDetails(false);
    }
  };

  // Função para cancelar edição
  const handleCancelEdit = () => {
    setEditingField(null);
    setEditValue('');
  };

  // Função para renderizar campo editável
  const renderEditableField = (
    label: string,
    value: string | string[] | object | null,
    type: 'resumo' | 'higiene_sono' | 'padrao',
    padraoNum?: number,
    fieldPath?: string
  ) => {
    const isEditing = editingField?.type === type && 
                     editingField?.padraoNum === padraoNum && 
                     editingField?.fieldPath === fieldPath;

    const displayValue = value === null ? '-' : 
                        Array.isArray(value) ? value.join(', ') : 
                        typeof value === 'object' ? JSON.stringify(value, null, 2) : 
                        value;

    if (isEditing) {
      return (
        <div style={{ marginBottom: '15px' }}>
          <label style={{ display: 'block', marginBottom: '5px', fontWeight: 'bold' }}>{label}</label>
          <textarea
            value={editValue}
            onChange={(e) => setEditValue(e.target.value)}
            disabled={loadingDetails}
            style={{ 
              width: '100%', 
              minHeight: '100px', 
              padding: '10px',
              fontSize: '14px',
              border: '1px solid #ddd',
              borderRadius: '4px',
              fontFamily: 'inherit',
              opacity: loadingDetails ? 0.6 : 1
            }}
          />
          <div style={{ display: 'flex', gap: '10px', marginTop: '10px' }}>
            <button
              onClick={handleSaveEdit}
              disabled={loadingDetails}
              style={{
                padding: '8px 16px',
                background: loadingDetails ? '#9ca3af' : '#4CAF50',
                color: 'white',
                border: 'none',
                borderRadius: '4px',
                cursor: loadingDetails ? 'not-allowed' : 'pointer',
                opacity: loadingDetails ? 0.7 : 1
              }}
            >
              {loadingDetails ? (
                <>
                  <div className="loading-spinner-small" style={{ display: 'inline-block', marginRight: '5px' }}></div>
                  Salvando...
                </>
              ) : (
                <>
                  <Save className="w-4 h-4 inline mr-1" />
                  Salvar
                </>
              )}
            </button>
            <button
              onClick={handleCancelEdit}
              disabled={loadingDetails}
              style={{
                padding: '8px 16px',
                background: loadingDetails ? '#9ca3af' : '#f44336',
                color: 'white',
                border: 'none',
                borderRadius: '4px',
                cursor: loadingDetails ? 'not-allowed' : 'pointer',
                opacity: loadingDetails ? 0.7 : 1
              }}
            >
              <X className="w-4 h-4 inline mr-1" />
              Cancelar
            </button>
          </div>
        </div>
      );
    }

    // Construir o fieldPath completo para o webhook
    let fullFieldPath = '';
    if (type === 'resumo') {
      fullFieldPath = 'mentalidade_data.resumo_executivo';
    } else if (type === 'higiene_sono' && fieldPath) {
      fullFieldPath = `mentalidade_data.higiene_sono.${fieldPath}`;
    } else if (type === 'padrao' && padraoNum && fieldPath) {
      fullFieldPath = `mentalidade_data.padrao_${String(padraoNum).padStart(2, '0')}.${fieldPath}`;
    }

    return (
      <div style={{ marginBottom: '15px', display: 'flex', alignItems: 'flex-start', gap: '10px' }}>
        <div style={{ flex: 1 }}>
          <label style={{ display: 'block', marginBottom: '5px', fontWeight: 'bold' }}>{label}</label>
          <div style={{ 
            padding: '10px', 
            background: '#f9f9f9', 
            borderRadius: '4px',
            whiteSpace: 'pre-wrap',
            wordBreak: 'break-word'
          }}>
            {displayValue}
          </div>
        </div>
        <div style={{ display: 'flex', gap: '5px', marginTop: '25px' }}>
          {onFieldSelect && fullFieldPath && (
            <button
              onClick={() => onFieldSelect(fullFieldPath, label)}
              style={{
                padding: '5px',
                background: 'transparent',
                border: 'none',
                cursor: 'pointer',
                color: '#666'
              }}
              title="Editar com IA"
            >
              <Sparkles className="w-4 h-4" />
            </button>
          )}
          <button
            onClick={() => handleStartEdit(type, padraoNum, fieldPath)}
            style={{
              padding: '5px',
              background: 'transparent',
              border: 'none',
              cursor: 'pointer',
              color: '#666'
            }}
            title="Editar manualmente"
          >
            <Pencil className="w-4 h-4" />
          </button>
        </div>
      </div>
    );
  };

  // Função para renderizar seção de Higiene e Sono
  const renderHigieneSono = () => {
    const higieneSono = livroVidaData.higiene_sono;
    
    return (
      <CollapsibleSection title="Higiene e Sono" defaultOpen={true}>
        <div style={{ padding: '15px' }}>
          <h4 style={{ marginTop: '0', marginBottom: '15px' }}>Horários Recomendados</h4>
          {renderEditableField("Horário de Dormir Recomendado", higieneSono.horario_dormir_recomendado, 'higiene_sono', undefined, 'horario_dormir_recomendado')}
          {renderEditableField("Horário de Acordar Recomendado", higieneSono.horario_acordar_recomendado, 'higiene_sono', undefined, 'horario_acordar_recomendado')}
          {renderEditableField("Duração Alvo", higieneSono.duracao_alvo, 'higiene_sono', undefined, 'duracao_alvo')}
          
          <h4 style={{ marginTop: '20px', marginBottom: '15px' }}>Janelas de Sono</h4>
          {renderEditableField("Janela de Sono - Semana", higieneSono.janela_sono_semana, 'higiene_sono', undefined, 'janela_sono_semana')}
          {renderEditableField("Janela de Sono - Fins de Semana", higieneSono.janela_sono_fds, 'higiene_sono', undefined, 'janela_sono_fds')}
          {renderEditableField("Consistência de Horário", higieneSono.consistencia_horario, 'higiene_sono', undefined, 'consistencia_horario')}
          
          <h4 style={{ marginTop: '20px', marginBottom: '15px' }}>Rotina Pré-Sono</h4>
          {renderEditableField("Rotina Pré-Sono", higieneSono.rotina_pre_sono, 'higiene_sono', undefined, 'rotina_pre_sono')}
          
          <h4 style={{ marginTop: '20px', marginBottom: '15px' }}>Gatilhos a Evitar</h4>
          {renderEditableField("Gatilhos a Evitar", higieneSono.gatilhos_evitar, 'higiene_sono', undefined, 'gatilhos_evitar')}
          
          <h4 style={{ marginTop: '20px', marginBottom: '15px' }}>Progressão e Ajustes</h4>
          {renderEditableField("Progressão de Ajuste", higieneSono.progressao_ajuste, 'higiene_sono', undefined, 'progressao_ajuste')}
          
          <h4 style={{ marginTop: '20px', marginBottom: '15px' }}>Observações Clínicas</h4>
          {renderEditableField("Observações Clínicas", higieneSono.observacoes_clinicas, 'higiene_sono', undefined, 'observacoes_clinicas')}
        </div>
      </CollapsibleSection>
    );
  };

  // Função para renderizar um padrão
  const renderPadrao = (padrao: PadraoItem | null, numero: number) => {
    if (!padrao) {
      return (
        <CollapsibleSection title={`Padrão ${numero}`} defaultOpen={false}>
          <p style={{ color: '#666', fontStyle: 'italic' }}>Nenhum padrão cadastrado</p>
        </CollapsibleSection>
      );
    }

    return (
      <CollapsibleSection title={`Padrão ${numero}: ${padrao.padrao}`} defaultOpen={numero <= 2}>
        <div style={{ padding: '15px' }}>
          {renderEditableField("Padrão", padrao.padrao, 'padrao', numero, 'padrao')}
          {renderEditableField("Categorias", padrao.categorias, 'padrao', numero, 'categorias')}
          {renderEditableField("Prioridade", padrao.prioridade.toString(), 'padrao', numero, 'prioridade')}
          {renderEditableField("Áreas de Impacto", padrao.areas_impacto, 'padrao', numero, 'areas_impacto')}
          
          <h4 style={{ marginTop: '20px', marginBottom: '10px' }}>Origem Estimada</h4>
          {renderEditableField("Período", padrao.origem_estimada.periodo, 'padrao', numero, 'origem_estimada.periodo')}
          {renderEditableField("Contexto Provável", padrao.origem_estimada.contexto_provavel, 'padrao', numero, 'origem_estimada.contexto_provavel')}
          
          <h4 style={{ marginTop: '20px', marginBottom: '10px' }}>Conexões com Outros Padrões</h4>
          {renderEditableField("Raiz de", padrao.conexoes_padroes.raiz_de, 'padrao', numero, 'conexoes_padroes.raiz_de')}
          {renderEditableField("Explicação", padrao.conexoes_padroes.explicacao, 'padrao', numero, 'conexoes_padroes.explicacao')}
          {renderEditableField("Alimentado por", padrao.conexoes_padroes.alimentado_por, 'padrao', numero, 'conexoes_padroes.alimentado_por')}
          {renderEditableField("Relacionado com", padrao.conexoes_padroes.relacionado_com, 'padrao', numero, 'conexoes_padroes.relacionado_com')}
          
          <h4 style={{ marginTop: '20px', marginBottom: '10px' }}>Manifestações Atuais</h4>
          {renderEditableField("Manifestações", padrao.manifestacoes_atuais, 'padrao', numero, 'manifestacoes_atuais')}
          
          <h4 style={{ marginTop: '20px', marginBottom: '10px' }}>Orientações de Transformação</h4>
          {padrao.orientacoes_transformacao.map((orientacao, idx) => (
            <div key={idx} style={{ marginBottom: '20px', padding: '15px', background: '#f5f5f5', borderRadius: '4px' }}>
              <h5 style={{ marginBottom: '10px' }}>{orientacao.nome} (Passo {orientacao.passo})</h5>
              {renderEditableField("Nome", orientacao.nome, 'padrao', numero, `orientacoes_transformacao.${idx}.nome`)}
              {renderEditableField("Passo", orientacao.passo.toString(), 'padrao', numero, `orientacoes_transformacao.${idx}.passo`)}
              {renderEditableField("Como Fazer", orientacao.como_fazer, 'padrao', numero, `orientacoes_transformacao.${idx}.como_fazer`)}
              {renderEditableField("O Que Fazer", orientacao.o_que_fazer, 'padrao', numero, `orientacoes_transformacao.${idx}.o_que_fazer`)}
              {renderEditableField("Por Que Funciona", orientacao.porque_funciona, 'padrao', numero, `orientacoes_transformacao.${idx}.porque_funciona`)}
            </div>
          ))}
        </div>
      </CollapsibleSection>
    );
  };

  // Mostrar loading no primeiro carregamento
  if (loading && !error) {
    return (
      <div className="anamnese-loading">
        <div className="loading-spinner"></div>
        <p>Carregando dados do Livro da Vida...</p>
      </div>
    );
  }

  // Mostrar erro se houver
  if (error) {
    return (
      <div className="anamnese-error">
        <p style={{ color: '#f44336' }}>❌ {error}</p>
        <button 
          onClick={loadMentalidadeData}
          style={{
            marginTop: '10px',
            padding: '8px 16px',
            background: '#2196F3',
            color: 'white',
            border: 'none',
            borderRadius: '4px',
            cursor: 'pointer'
          }}
        >
          Tentar novamente
        </button>
      </div>
    );
  }

  return (
    <div className="anamnese-sections">
      {/* Resumo Executivo */}
      <CollapsibleSection title="Resumo Executivo" defaultOpen={true}>
        <div style={{ padding: '15px' }}>
          {renderEditableField("Resumo Executivo", livroVidaData.resumo_executivo, 'resumo')}
        </div>
      </CollapsibleSection>

      {/* Higiene e Sono */}
      {renderHigieneSono()}

      {/* Padrões */}
      {renderPadrao(livroVidaData.padrao_01, 1)}
      {renderPadrao(livroVidaData.padrao_02, 2)}
      {renderPadrao(livroVidaData.padrao_03, 3)}
      {renderPadrao(livroVidaData.padrao_04, 4)}
      {renderPadrao(livroVidaData.padrao_05, 5)}
      {renderPadrao(livroVidaData.padrao_06, 6)}
      {renderPadrao(livroVidaData.padrao_07, 7)}
      {renderPadrao(livroVidaData.padrao_08, 8)}
      {renderPadrao(livroVidaData.padrao_09, 9)}
      {renderPadrao(livroVidaData.padrao_10, 10)}
    </div>
  );
}

// Componente da seção de Solução Suplementação
// Interface para itens de suplementação
interface SuplementacaoItem {
  nome: string;
  objetivo: string;
  dosagem: string;
  horario: string;
  inicio: string;
  termino: string;
}

function SuplemementacaoSection({ 
  consultaId
}: {
  consultaId: string;
}) {
  const [suplementacaoData, setSuplementacaoData] = useState<{
    suplementos: SuplementacaoItem[];
    fitoterapicos: SuplementacaoItem[];
    homeopatia: SuplementacaoItem[];
    florais_bach: SuplementacaoItem[];
  } | null>(null);

  const [loading, setLoading] = useState(true);
  const [loadingDetails, setLoadingDetails] = useState(false);
  const [error, setError] = useState<string | null>(null);

  const [editingItem, setEditingItem] = useState<{
    category: 'suplementos' | 'fitoterapicos' | 'homeopatia' | 'florais_bach';
    index: number;
    field: keyof SuplementacaoItem;
  } | null>(null);
  const [editValue, setEditValue] = useState('');
  const [isSaving, setIsSaving] = useState(false);

  // Carregar dados ao montar o componente
  useEffect(() => {
    loadSuplementacaoData();
  }, [consultaId]);

  // Listener para recarregar dados quando a IA processar
  useEffect(() => {
    const handleRefresh = () => {
      loadSuplementacaoData();
    };

    window.addEventListener('suplementacao-data-refresh', handleRefresh);
    
    return () => {
      window.removeEventListener('suplementacao-data-refresh', handleRefresh);
    };
  }, []);

  const loadSuplementacaoData = async () => {
    try {
      setLoadingDetails(true);
      setError(null);
      
      console.log('🔍 Carregando dados de suplementação para consulta:', consultaId);
      
      const response = await fetch(`/api/solucao-suplementacao/${consultaId}`);
      
      console.log('📡 Response status:', response.status, response.statusText);
      
      if (!response.ok) {
        const errorData = await response.json().catch(() => ({ error: 'Erro desconhecido' }));
        console.error('❌ Erro na resposta:', errorData);
        throw new Error(errorData.error || 'Erro ao carregar dados de suplementação');
      }
      
      const data = await response.json();
      console.log('✅ Dados de suplementação recebidos:', data);
      console.log('📊 Estrutura suplementacao_data:', {
        hasData: !!data.suplementacao_data,
        suplementos: data.suplementacao_data?.suplementos?.length || 0,
        fitoterapicos: data.suplementacao_data?.fitoterapicos?.length || 0,
        homeopatia: data.suplementacao_data?.homeopatia?.length || 0,
        florais_bach: data.suplementacao_data?.florais_bach?.length || 0
      });
      
      setSuplementacaoData(data.suplementacao_data);
      setLoading(false);
    } catch (err) {
      console.error('❌ Erro ao carregar suplementação:', err);
      setError(err instanceof Error ? err.message : 'Erro ao carregar suplementação');
      setLoading(false);
    } finally {
      setLoadingDetails(false);
    }
  };

  // Função para iniciar edição
  const handleStartEdit = (
    category: 'suplementos' | 'fitoterapicos' | 'homeopatia' | 'florais_bach',
    index: number,
    field: keyof SuplementacaoItem
  ) => {
    if (!suplementacaoData) return;
    setEditingItem({ category, index, field });
    setEditValue(suplementacaoData[category][index][field]);
  };

  // Função para salvar edição
  const handleSaveEdit = async () => {
    if (!editingItem || !suplementacaoData) return;

    try {
      setIsSaving(true);
      
      // Atualizar localmente primeiro
      const newData = { ...suplementacaoData };
      newData[editingItem.category][editingItem.index][editingItem.field] = editValue;
      setSuplementacaoData(newData);
      
      // Salvar no banco de dados
      console.log('💾 Salvando campo:', {
        category: editingItem.category,
        index: editingItem.index,
        field: editingItem.field,
        value: editValue
      });

      const response = await fetch(`/api/solucao-suplementacao/${consultaId}/update-field`, {
        method: 'POST',
        headers: { 'Content-Type': 'application/json' },
        body: JSON.stringify({
          category: editingItem.category,
          index: editingItem.index,
          field: editingItem.field,
          value: editValue
        }),
      });

      if (!response.ok) {
        const errorData = await response.json().catch(() => ({ error: 'Erro ao salvar' }));
        throw new Error(errorData.error || 'Erro ao salvar alteração');
      }

      console.log('✅ Campo salvo com sucesso');
      
      // Limpar estado de edição
      setEditingItem(null);
      setEditValue('');
      
    } catch (error) {
      console.error('❌ Erro ao salvar campo:', error);
      alert('Erro ao salvar alteração. Tente novamente.');
      
      // Recarregar dados para sincronizar com o banco
      await loadSuplementacaoData();
    } finally {
      setIsSaving(false);
    }
  };

  // Função para cancelar edição
  const handleCancelEdit = () => {
    setEditingItem(null);
    setEditValue('');
  };

  // Mostrar loading no primeiro carregamento
  if (loading && !error) {
    return (
      <div className="anamnese-loading">
        <div className="loading-spinner"></div>
        <p>Carregando dados de suplementação...</p>
      </div>
    );
  }

  // Mostrar erro se houver
  if (error) {
    return (
      <div className="anamnese-error">
        <p style={{ color: '#f44336' }}>❌ {error}</p>
        <button 
          onClick={loadSuplementacaoData}
          style={{
            marginTop: '10px',
            padding: '8px 16px',
            background: '#2196F3',
            color: 'white',
            border: 'none',
            borderRadius: '4px',
            cursor: 'pointer'
          }}
        >
          Tentar novamente
        </button>
      </div>
    );
  }

  // Se não houver dados, mostrar mensagem
  if (!suplementacaoData) {
    return (
      <div className="anamnese-sections">
        <p style={{ color: '#666', fontStyle: 'italic' }}>
          Nenhum dado de suplementação encontrado para esta consulta.
        </p>
      </div>
    );
  }

  // Função para renderizar célula editável
  const renderEditableCell = (
    category: 'suplementos' | 'fitoterapicos' | 'homeopatia' | 'florais_bach',
    index: number,
    field: keyof SuplementacaoItem,
    value: string
  ) => {
    const isEditing = editingItem?.category === category && 
                     editingItem?.index === index && 
                     editingItem?.field === field;

    if (isEditing) {
      return (
        <div style={{ display: 'flex', gap: '5px', alignItems: 'center' }}>
          <textarea
            value={editValue}
            onChange={(e) => setEditValue(e.target.value)}
            disabled={isSaving}
            style={{ 
              flex: 1, 
              minHeight: '60px', 
              padding: '5px',
              fontSize: '14px',
              border: '1px solid #ddd',
              borderRadius: '4px',
              opacity: isSaving ? 0.6 : 1
            }}
          />
          <button
            onClick={handleSaveEdit}
            disabled={isSaving}
            style={{
              padding: '5px 10px',
              background: isSaving ? '#ccc' : '#4CAF50',
              color: 'white',
              border: 'none',
              borderRadius: '4px',
              cursor: isSaving ? 'not-allowed' : 'pointer'
            }}
            title={isSaving ? 'Salvando...' : 'Salvar'}
          >
            {isSaving ? '...' : <Save className="w-4 h-4" />}
          </button>
          <button
            onClick={handleCancelEdit}
            disabled={isSaving}
            style={{
              padding: '5px 10px',
              background: isSaving ? '#ccc' : '#f44336',
              color: 'white',
              border: 'none',
              borderRadius: '4px',
              cursor: isSaving ? 'not-allowed' : 'pointer'
            }}
          >
            <X className="w-4 h-4" />
          </button>
        </div>
      );
    }

    return (
      <div style={{ display: 'flex', alignItems: 'center', gap: '5px' }}>
        <span style={{ flex: 1 }}>{value || '-'}</span>
        <button
          onClick={() => handleStartEdit(category, index, field)}
          disabled={loadingDetails || isSaving}
          style={{
            padding: '5px',
            background: 'transparent',
            border: 'none',
            cursor: (loadingDetails || isSaving) ? 'not-allowed' : 'pointer',
            color: '#666',
            opacity: (loadingDetails || isSaving) ? 0.5 : 1
          }}
          title="Editar"
        >
          <Pencil className="w-4 h-4" />
        </button>
      </div>
    );
  };

  // Função para renderizar tabela de categoria
  const renderCategoryTable = (
    title: string,
    category: 'suplementos' | 'fitoterapicos' | 'homeopatia' | 'florais_bach',
    items: SuplementacaoItem[]
  ) => {
    if (items.length === 0) {
      return (
        <CollapsibleSection title={title} defaultOpen={true}>
          <p style={{ color: '#666', fontStyle: 'italic' }}>Nenhum item cadastrado</p>
        </CollapsibleSection>
      );
    }

    return (
      <CollapsibleSection title={title} defaultOpen={true}>
        <div style={{ overflowX: 'auto' }}>
          <table style={{ width: '100%', borderCollapse: 'collapse', marginTop: '10px' }}>
            <thead>
              <tr style={{ background: '#f5f5f5' }}>
                <th style={{ padding: '10px', textAlign: 'left', border: '1px solid #ddd' }}>Nome</th>
                <th style={{ padding: '10px', textAlign: 'left', border: '1px solid #ddd' }}>Objetivo</th>
                <th style={{ padding: '10px', textAlign: 'left', border: '1px solid #ddd' }}>Dosagem</th>
                <th style={{ padding: '10px', textAlign: 'left', border: '1px solid #ddd' }}>Horário</th>
                <th style={{ padding: '10px', textAlign: 'left', border: '1px solid #ddd' }}>Início</th>
                <th style={{ padding: '10px', textAlign: 'left', border: '1px solid #ddd' }}>Término</th>
              </tr>
            </thead>
            <tbody>
              {items.map((item, index) => (
                <tr key={index} style={{ borderBottom: '1px solid #ddd' }}>
                  <td style={{ padding: '10px', border: '1px solid #ddd', verticalAlign: 'top' }}>
                    {renderEditableCell(category, index, 'nome', item.nome)}
                  </td>
                  <td style={{ padding: '10px', border: '1px solid #ddd', verticalAlign: 'top', maxWidth: '300px' }}>
                    {renderEditableCell(category, index, 'objetivo', item.objetivo)}
                  </td>
                  <td style={{ padding: '10px', border: '1px solid #ddd', verticalAlign: 'top' }}>
                    {renderEditableCell(category, index, 'dosagem', item.dosagem)}
                  </td>
                  <td style={{ padding: '10px', border: '1px solid #ddd', verticalAlign: 'top' }}>
                    {renderEditableCell(category, index, 'horario', item.horario)}
                  </td>
                  <td style={{ padding: '10px', border: '1px solid #ddd', verticalAlign: 'top' }}>
                    {renderEditableCell(category, index, 'inicio', item.inicio)}
                  </td>
                  <td style={{ padding: '10px', border: '1px solid #ddd', verticalAlign: 'top' }}>
                    {renderEditableCell(category, index, 'termino', item.termino)}
                  </td>
                </tr>
              ))}
            </tbody>
          </table>
        </div>
      </CollapsibleSection>
    );
  };

  return (
    <div className="anamnese-sections">
      {renderCategoryTable("1. Suplementos", "suplementos", suplementacaoData.suplementos)}
      {renderCategoryTable("2. Fitoterápicos", "fitoterapicos", suplementacaoData.fitoterapicos)}
      {renderCategoryTable("3. Homeopatia", "homeopatia", suplementacaoData.homeopatia)}
      {renderCategoryTable("4. Florais de Bach", "florais_bach", suplementacaoData.florais_bach)}
    </div>
  );
}

// Componente da seção de Solução Alimentação
function AlimentacaoSection({ 
  consultaId
}: {
  consultaId: string;
}) {
  const [alimentacaoData, setAlimentacaoData] = useState<any>(null);
  const [loadingDetails, setLoadingDetails] = useState(false);
  const [loading, setLoading] = useState(true);
  const [editingItem, setEditingItem] = useState<{refeicao: string, index: number} | null>(null);
  const [editForm, setEditForm] = useState({
    alimento: '',
    tipo: '',
    gramatura: '',
    kcal: ''
  });

  useEffect(() => {
    loadAlimentacaoData();
  }, [consultaId]);

  // Listener para recarregar dados quando a IA processar
  useEffect(() => {
    const handleRefresh = () => {
      loadAlimentacaoData();
    };

    window.addEventListener('alimentacao-data-refresh', handleRefresh);
    
    return () => {
      window.removeEventListener('alimentacao-data-refresh', handleRefresh);
    };
  }, []);

  const loadAlimentacaoData = async () => {
    try {
      setLoadingDetails(true);
      console.log('🔍 [FRONTEND] Carregando dados de alimentação para consulta:', consultaId);
      
      const response = await fetch(`/api/alimentacao/${consultaId}`);
      
      console.log('📡 [FRONTEND] Response status:', response.status);
      
      if (response.ok) {
        const data = await response.json();
        console.log('✅ [FRONTEND] Dados recebidos:', data);
        console.log('📊 [FRONTEND] Estrutura alimentacao_data:', {
          cafe_da_manha: data.alimentacao_data?.cafe_da_manha?.length || 0,
          almoco: data.alimentacao_data?.almoco?.length || 0,
          cafe_da_tarde: data.alimentacao_data?.cafe_da_tarde?.length || 0,
          jantar: data.alimentacao_data?.jantar?.length || 0
        });
        
        setAlimentacaoData(data.alimentacao_data);
      } else {
        console.error('❌ [FRONTEND] Erro na resposta:', response.statusText);
      }
    } catch (error) {
      console.error('❌ [FRONTEND] Erro ao carregar dados de Alimentação:', error);
    } finally {
      setLoadingDetails(false);
      setLoading(false);
    }
  };

  const handleSaveField = async (fieldPath: string, newValue: string, consultaId: string) => {
    try {
      // Primeiro, atualizar diretamente no Supabase
      const response = await fetch(`/api/alimentacao/${consultaId}/update-field`, {
        method: 'POST',
        headers: { 'Content-Type': 'application/json' },
        body: JSON.stringify({ 
          fieldPath, 
          value: newValue
        }),
      });

      if (!response.ok) throw new Error('Erro ao atualizar campo no Supabase');
      
      // Depois, notificar o webhook
      try {
        const webhookEndpoints = getWebhookEndpoints();
        const webhookHeaders = getWebhookHeaders();
        
        await fetch(webhookEndpoints.edicaoSolucao, {
          method: 'POST',
          headers: webhookHeaders,
          body: JSON.stringify({ 
            origem: 'MANUAL',
            fieldPath, 
            texto: newValue,
            consultaId,
            solucao_etapa: 'ALIMENTACAO'
          }),
        });
      } catch (webhookError) {
        console.warn('Aviso: Webhook não pôde ser notificado, mas dados foram salvos:', webhookError);
      }
      
      // Recarregar dados após salvar
      await loadAlimentacaoData();
    } catch (error) {
      console.error('Erro ao salvar campo:', error);
      throw error;
    }
  };

  const handleEditItem = (refeicao: string, index: number, item: any) => {
    setEditingItem({ refeicao, index });
    setEditForm({
      alimento: item.alimento || '',
      tipo: item.tipo || '',
      gramatura: item.gramatura || '',
      kcal: item.kcal || ''
    });
  };

  const handleSaveEdit = async () => {
    if (!editingItem) return;
    
    try {
      // Salvar dados na tabela s_gramaturas_alimentares
      const response = await fetch(`/api/alimentacao/${consultaId}/update-field`, {
        method: 'POST',
        headers: { 'Content-Type': 'application/json' },
        body: JSON.stringify({ 
          refeicao: editingItem.refeicao,
          index: editingItem.index,
          alimento: editForm.alimento,
          tipo: editForm.tipo,
          gramatura: editForm.gramatura,
          kcal: editForm.kcal
        }),
      });

      if (!response.ok) {
        throw new Error('Erro ao salvar dados');
      }

      // Fechar modal
      setEditingItem(null);
      setEditForm({ alimento: '', tipo: '', gramatura: '', kcal: '' });
      
      // Recarregar dados
      await loadAlimentacaoData();
    } catch (error) {
      console.error('Erro ao salvar edição:', error);
      alert('Erro ao salvar edição. Tente novamente.');
    }
  };

  const handleCancelEdit = () => {
    setEditingItem(null);
    setEditForm({ alimento: '', tipo: '', gramatura: '', kcal: '' });
  };

  console.log('🔍 [FRONTEND] AlimentacaoSection - Estado atual:', {
    loading,
    hasData: !!alimentacaoData,
    dataStructure: alimentacaoData ? Object.keys(alimentacaoData) : []
  });

  if (loading) {
    return (
      <div className="anamnese-loading">
        <div className="loading-spinner"></div>
        <p>Carregando dados de alimentação...</p>
      </div>
    );
  }

  if (!alimentacaoData) {
    return (
      <div className="anamnese-sections">
        <p style={{ color: '#666', fontStyle: 'italic' }}>
          Nenhum dado de alimentação encontrado para esta consulta.
        </p>
      </div>
    );
  }

  const refeicoes = [
    { key: 'cafe_da_manha', label: 'Café da Manhã' },
    { key: 'almoco', label: 'Almoço' },
    { key: 'cafe_da_tarde', label: 'Café da Tarde' },
    { key: 'jantar', label: 'Jantar' }
  ];

  const getRefeicaoData = (refeicaoKey: string) => {
    if (!alimentacaoData) {
      console.log('⚠️ [FRONTEND] alimentacaoData não existe');
      return [];
    }
    
    // Retornar os dados diretamente da propriedade da refeição
    const dados = alimentacaoData[refeicaoKey as keyof typeof alimentacaoData] || [];
    
    console.log(`📋 [FRONTEND] Dados para ${refeicaoKey}:`, dados.length, 'itens');
    
    return Array.isArray(dados) ? dados : [];
  };

  return (
    <div className="anamnese-sections">
      <div className="alimentacao-container">
        <h2 className="alimentacao-title">Alimentação</h2>
        
        {/* Grid de refeições */}
        <div className="refeicoes-grid">
          {refeicoes.map((refeicao) => {
            const items = getRefeicaoData(refeicao.key);
            
            return (
              <div key={refeicao.key} className="refeicao-section">
                <h3 className="refeicao-title">{refeicao.label}</h3>
                <div className="refeicao-table">
                  <table>
                    <thead>
                      <tr>
                        <th>Alimento</th>
                        <th>Tipo</th>
                        <th>Gramatura</th>
                        <th>Kcal</th>
                        <th>Ações</th>
                      </tr>
                    </thead>
                    <tbody>
                      {items.length > 0 ? (
                        items.map((item: any, index: number) => (
                          <tr key={item.id}>
                            <td>{item.alimento}</td>
                            <td>{item.tipo || '-'}</td>
                            <td>{item.gramatura}</td>
                            <td>{item.kcal}</td>
                            <td>
                              <button
                                onClick={() => handleEditItem(refeicao.key, index, item)}
                                className="edit-button"
                                title="Editar item"
                              >
                                <Edit className="w-4 h-4" />
                              </button>
                            </td>
                          </tr>
                        ))
                      ) : (
                        <tr>
                          <td colSpan={5} className="empty-row">
                            Nenhum item adicionado
                          </td>
                        </tr>
                      )}
                    </tbody>
                  </table>
                </div>
              </div>
            );
          })}
        </div>
      </div>

      {/* Modal de edição */}
      {editingItem && (
        <div className="modal-overlay">
          <div className="modal-content">
            <h3>Editar Item - {refeicoes.find(r => r.key === editingItem.refeicao)?.label}</h3>
            <div className="edit-form">
              <div className="form-group">
                <label>Alimento:</label>
                <input
                  type="text"
                  value={editForm.alimento}
                  onChange={(e) => setEditForm({...editForm, alimento: e.target.value})}
                />
              </div>
              <div className="form-group">
                <label>Tipo:</label>
                <select
                  value={editForm.tipo}
                  onChange={(e) => setEditForm({...editForm, tipo: e.target.value})}
                >
                  <option value="">Selecione o tipo</option>
                  <option value="Proteína">Proteína</option>
                  <option value="Carboidrato">Carboidrato</option>
                  <option value="Gordura">Gordura</option>
                  <option value="Fibra">Fibra</option>
                  <option value="Vitamina">Vitamina</option>
                  <option value="Mineral">Mineral</option>
                  <option value="Outro">Outro</option>
                </select>
              </div>
              <div className="form-group">
                <label>Gramatura:</label>
                <input
                  type="text"
                  value={editForm.gramatura}
                  onChange={(e) => setEditForm({...editForm, gramatura: e.target.value})}
                />
              </div>
              <div className="form-group">
                <label>Kcal:</label>
                <input
                  type="text"
                  value={editForm.kcal}
                  onChange={(e) => setEditForm({...editForm, kcal: e.target.value})}
                />
              </div>
            </div>
            <div className="modal-actions">
              <button onClick={handleCancelEdit} className="btn-cancel">
                Cancelar
              </button>
              <button onClick={handleSaveEdit} className="btn-save">
                Salvar
              </button>
            </div>
          </div>
        </div>
      )}
    </div>
  );
}

function ConsultasPageContent() {
  const router = useRouter();
  const searchParams = useSearchParams();
  const consultaId = searchParams.get('consulta_id');

  const [consultations, setConsultations] = useState<Consultation[]>([]);
  const [loading, setLoading] = useState(false);
  const [error, setError] = useState<string | null>(null);
  const [currentPage, setCurrentPage] = useState(1);
  const [totalPages, setTotalPages] = useState(1);
  const [totalConsultations, setTotalConsultations] = useState(0);
  const [cssLoaded, setCssLoaded] = useState(false);
  const [dashboardLoaded, setDashboardLoaded] = useState(false);
  const [searchTerm, setSearchTerm] = useState('');
  const [statusFilter, setStatusFilter] = useState<string>('all');
  const isInitialMount = useRef(true);
  
  // Estados para visualização de detalhes
  const [consultaDetails, setConsultaDetails] = useState<Consultation | null>(null);
  const [loadingDetails, setLoadingDetails] = useState(false);
  const [showSolutionsViewer, setShowSolutionsViewer] = useState(false);

  // Função helper para renderizar o botão "Ver Todas as Soluções"
  const renderViewSolutionsButton = () => (
    <button 
      className="view-solutions-button"
      onClick={() => setShowSolutionsViewer(true)}
      style={{ marginLeft: 'auto', display: 'flex', alignItems: 'center', gap: '8px', padding: '10px 16px', background: '#10b981', color: 'white', border: 'none', borderRadius: '8px', cursor: 'pointer', fontSize: '14px', fontWeight: '500' }}
    >
      <FileText className="w-4 h-4" />
      Ver Todas as Soluções
    </button>
  );

  // Estados para chat com IA
  const [selectedField, setSelectedField] = useState<{ fieldPath: string; label: string } | null>(null);
  const [chatMessages, setChatMessages] = useState<ChatMessage[]>([]);
  const [isTyping, setIsTyping] = useState(false);
  const [chatInput, setChatInput] = useState('');

  // Estado para salvar alterações
  const [isSaving, setIsSaving] = useState(false);

  // Estados para ATIVIDADE_FISICA
  const [atividadeFisicaData, setAtividadeFisicaData] = useState<ExercicioFisico[]>([]);
  const [loadingAtividadeFisica, setLoadingAtividadeFisica] = useState(false);
  const [editingExercicio, setEditingExercicio] = useState<{id: number, field: string} | null>(null);

  // Estados para modal de confirmação de exclusão
  const [showDeleteModal, setShowDeleteModal] = useState(false);
  const [consultationToDelete, setConsultationToDelete] = useState<Consultation | null>(null);
  const [isDeleting, setIsDeleting] = useState(false);

<<<<<<< HEAD
  // Estados para modal de edição de agendamento
  const [showEditAgendamentoModal, setShowEditAgendamentoModal] = useState(false);
  const [editingAgendamento, setEditingAgendamento] = useState<Consultation | null>(null);
  const [editAgendamentoForm, setEditAgendamentoForm] = useState({
    date: '',
    time: '',
    type: 'TELEMEDICINA' as 'PRESENCIAL' | 'TELEMEDICINA'
  });
  const [isSavingAgendamento, setIsSavingAgendamento] = useState(false);
=======
  // Estados para modal de confirmação de avanço de etapa
  const [showAdvanceModal, setShowAdvanceModal] = useState(false);
  const [advanceAction, setAdvanceAction] = useState<(() => Promise<void>) | null>(null);
  const [advanceMessage, setAdvanceMessage] = useState<string>('');
>>>>>>> e909060e

  // Função para selecionar campo para edição com IA
  const handleFieldSelect = (fieldPath: string, label: string) => {
    setSelectedField({ fieldPath, label });
    setChatMessages([]); // Limpa o chat anterior
  };

  // Função para enviar mensagem para IA
  const handleSendAIMessage = async () => {
    if (!chatInput.trim() || !selectedField || !consultaId) return;

    const userMessage: ChatMessage = {
      role: 'user',
      content: chatInput,
      timestamp: new Date(),
    };

    // Adiciona mensagem do usuário no chat
    setChatMessages(prev => [...prev, userMessage]);
    const messageText = chatInput;
    setChatInput('');
    setIsTyping(true);

    try {
      // Determinar qual endpoint usar baseado no fieldPath
      const isDiagnostico = selectedField.fieldPath.startsWith('diagnostico_principal') ||
                           selectedField.fieldPath.startsWith('estado_geral') ||
                           selectedField.fieldPath.startsWith('estado_mental') ||
                           selectedField.fieldPath.startsWith('estado_fisiologico') ||
                           selectedField.fieldPath.startsWith('integracao_diagnostica') ||
                           selectedField.fieldPath.startsWith('habitos_vida');
      
      const isSolucaoLTB = selectedField.fieldPath.startsWith('ltb_data');
      const isSolucaoMentalidade = selectedField.fieldPath.startsWith('mentalidade_data');
      const isSolucaoSuplemementacao = selectedField.fieldPath.startsWith('suplementacao_data');
      const isSolucaoHabitosVida = selectedField.fieldPath.startsWith('habitos_vida_data');
      
      const webhookEndpoints = getWebhookEndpoints();
      const webhookHeaders = getWebhookHeaders();
      
      // Usar webhook específico para Livro da Vida (Mentalidade)
      const webhookUrl = isSolucaoMentalidade
        ? webhookEndpoints.edicaoLivroDaVida
        : (isSolucaoLTB || isSolucaoSuplemementacao || isSolucaoHabitosVida)
        ? webhookEndpoints.edicaoSolucao
        : isDiagnostico 
        ? webhookEndpoints.edicaoDiagnostico
        : webhookEndpoints.edicaoAnamnese;
      
      const requestBody: any = {
        origem: 'IA',
        fieldPath: selectedField.fieldPath,
        texto: messageText,
        consultaId,
      };
      
      // Adicionar solucao_etapa se for etapa de solução
      if (isSolucaoLTB) {
        requestBody.solucao_etapa = 'LTB';
      } else if (isSolucaoMentalidade) {
        requestBody.solucao_etapa = 'MENTALIDADE';
      } else if (isSolucaoSuplemementacao) {
        requestBody.solucao_etapa = 'SUPLEMENTACAO';
      } else if (isSolucaoHabitosVida) {
        requestBody.solucao_etapa = 'HABITOS_DE_VIDA';
      }
      
      console.log('🚀 Enviando para webhook:', requestBody);
      console.log('🔗 URL:', webhookUrl);
      
      // Faz requisição para nossa API interna (que chama o webhook)
      console.log('📤 Fazendo requisição para /api/ai-edit...');
      const response = await fetch('/api/ai-edit', {
        method: 'POST',
        headers: {
          'Content-Type': 'application/json',
        },
        body: JSON.stringify({
          ...requestBody,
          webhookUrl: webhookUrl
        }),
      });
      
      console.log('📥 Resposta recebida da API interna:', response.status);

      console.log('Status da resposta:', response.status);
      console.log('Response OK?', response.ok);
      
      const data = await response.json();
      
      if (!response.ok) {
        console.error('Response not OK:', response.status, response.statusText);
        // Se for erro 500, pode ser problema no webhook, mas ainda mostramos a resposta
        if (data.warning) {
          throw new Error(data.message || 'Webhook de IA não disponível');
        }
        throw new Error('Erro ao comunicar com a IA');
      }
      
      // A API retorna { success: true, result: "string_json" }
      // Precisamos extrair o result e fazer parse
      let webhookResponse = data.result || data;
      
      // Tentar parsear se for string JSON
      let parsedData;
      if (typeof webhookResponse === 'string') {
        try {
          parsedData = JSON.parse(webhookResponse);
        } catch (e) {
          // Se não conseguir fazer parse, usar a string diretamente
          parsedData = webhookResponse;
        }
      } else {
        parsedData = webhookResponse;
      }
      
      // Pega a resposta da IA - lidando com diferentes formatos
      let aiResponse = 'Não foi possível obter resposta da IA';
      
      if (Array.isArray(parsedData) && parsedData.length > 0) {
        // Formato esperado: [{"response": "texto"}]
        const firstItem = parsedData[0];
        if (firstItem && firstItem.response) {
          aiResponse = firstItem.response;
        } else if (firstItem && firstItem.message) {
          aiResponse = firstItem.message;
        } else if (firstItem && firstItem.text) {
          aiResponse = firstItem.text;
        } else if (firstItem && firstItem.answer) {
          aiResponse = firstItem.answer;
        }
      } else if (parsedData && typeof parsedData === 'object' && !Array.isArray(parsedData)) {
        // Se não é array, pode ser um objeto com diferentes campos
        if (parsedData.response) {
          aiResponse = parsedData.response;
        } else if (parsedData.text) {
          aiResponse = parsedData.text;
        } else if (parsedData.answer) {
          aiResponse = parsedData.answer;
        } else if (parsedData.message) {
          if (parsedData.message.includes('Workflow iniciado') || parsedData.message.includes('Processing')) {
            aiResponse = 'Workflow iniciado com sucesso. Processando sua solicitação...';
          } else {
            aiResponse = parsedData.message;
          }
        }
      } else if (typeof parsedData === 'string') {
        // Se ainda é string, usar diretamente
        aiResponse = parsedData;
      }
      
      //console.log('🎯 Campo usado para resposta:', usedField);
      //console.log('💬 Resposta final da IA:', aiResponse);

      // Adiciona resposta da IA no chat
      const assistantMessage: ChatMessage = {
        role: 'assistant',
        content: aiResponse,
        timestamp: new Date(),
      };

      setChatMessages(prev => [...prev, assistantMessage]);
      
      // Recarregar dados após processamento da IA (com delay para dar tempo do processamento)
      setTimeout(async () => {
        try {
          // Se for um campo de diagnóstico, recarregar dados de diagnóstico
          const isDiagnostico = selectedField.fieldPath.startsWith('diagnostico_principal') ||
                               selectedField.fieldPath.startsWith('estado_geral') ||
                               selectedField.fieldPath.startsWith('estado_mental') ||
                               selectedField.fieldPath.startsWith('estado_fisiologico') ||
                               selectedField.fieldPath.startsWith('integracao_diagnostica') ||
                               selectedField.fieldPath.startsWith('habitos_vida');
          
          if (isDiagnostico) {
            // Trigger refresh of diagnostico data by updating a state that triggers useEffect
            window.dispatchEvent(new CustomEvent('diagnostico-data-refresh'));
          } else {
            // Se for anamnese, recarregar dados de anamnese
            //console.log('🔍 DEBUG [REFERENCIA] Recarregando dados de anamnese após resposta da IA');
            window.dispatchEvent(new CustomEvent('anamnese-data-refresh'));
          }
        } catch (refreshError) {
          console.warn('Erro ao recarregar dados após IA:', refreshError);
        }
      }, 2000); // 2 segundos de delay
      
    } catch (error) {
      console.error('Erro ao enviar mensagem para IA:', error);
      
      // Adiciona mensagem de erro
      const errorMessage: ChatMessage = {
        role: 'assistant',
        content: 'Desculpe, ocorreu um erro ao processar sua mensagem. Tente novamente.',
        timestamp: new Date(),
      };
      
      setChatMessages(prev => [...prev, errorMessage]);
    } finally {
      setIsTyping(false);
    }
  };

  // Carregar consultas só depois que dashboard e CSS estiverem carregados
  // Este useEffect é para mudanças de página e carregamento inicial
  useEffect(() => {
    const executeLoad = async () => {
      if (!consultaId && dashboardLoaded && cssLoaded) {
        // Se for mudança de página (não primeira renderização), não mostra loading
        const showLoading = isInitialMount.current;
        await loadConsultations(showLoading);
      }
    };
    
    executeLoad();
  }, [currentPage, consultaId, dashboardLoaded, cssLoaded]);

  // Buscar consultas quando filtros mudarem (com debounce)
  useEffect(() => {
    // Ignorar a primeira renderização (já foi feita busca no useEffect inicial)
    if (isInitialMount.current) {
      isInitialMount.current = false;
      return;
    }

    // Não fazer busca se ainda não carregou dashboard/CSS ou se estiver em detalhes
    if (!dashboardLoaded || !cssLoaded || consultaId) {
      return;
    }

    // Debounce de 1 segundo para evitar muitas requisições enquanto o usuário digita
    const timeoutId = setTimeout(() => {
      loadConsultations(false); // Não mostra loading durante busca com filtros
    }, 1000);

    return () => clearTimeout(timeoutId);
  }, [searchTerm, statusFilter]);

  // Verificar se o dashboard está completamente carregado
  useEffect(() => {
    const checkDashboardLoaded = () => {
      // Verificar se elementos críticos do dashboard estão presentes e estilizados
      const sidebar = document.querySelector('.sidebar');
      const header = document.querySelector('.header');
      const mainContent = document.querySelector('.main-content');
      
      if (sidebar && header && mainContent) {
        // Verificar se os elementos têm estilos aplicados
        const sidebarStyles = window.getComputedStyle(sidebar);
        const headerStyles = window.getComputedStyle(header);
        
        const sidebarHasStyles = sidebarStyles.width !== 'auto' && sidebarStyles.width !== '0px';
        const headerHasStyles = headerStyles.height !== 'auto' && headerStyles.height !== '0px';
        
        if (sidebarHasStyles && headerHasStyles) {
          setDashboardLoaded(true);
          return true;
        }
      }
      
      return false;
    };

    // Verificar imediatamente
    if (checkDashboardLoaded()) return;

    // Verificar com intervalos menores para ser mais responsivo
    const checkInterval = setInterval(() => {
      if (checkDashboardLoaded()) {
        clearInterval(checkInterval);
      }
    }, 50);

    // Timeout de segurança - marcar como carregado após 2 segundos
    const timeout = setTimeout(() => {
      clearInterval(checkInterval);
      if (!dashboardLoaded) {
        setDashboardLoaded(true);
      }
    }, 2000);

    return () => {
      clearInterval(checkInterval);
      clearTimeout(timeout);
    };
  }, []);

  // Verificar CSS (só depois que dashboard estiver carregado)
  useEffect(() => {
    if (!dashboardLoaded) return; // Aguardar dashboard carregar primeiro

    // Verificação rápida do CSS
    const checkCssLoaded = () => {
      const testElement = document.createElement('div');
      testElement.className = 'consultas-container';
      testElement.style.visibility = 'hidden';
      testElement.style.position = 'absolute';
      testElement.style.top = '-9999px';
      document.body.appendChild(testElement);
      
      const computedStyle = window.getComputedStyle(testElement);
      const hasStyles = computedStyle.padding !== '' || computedStyle.margin !== '';
      
      document.body.removeChild(testElement);
      
      if (hasStyles) {
        setCssLoaded(true);
      }
    };

    // Verificar imediatamente
    checkCssLoaded();
    
    // Fallback rápido: marcar como carregado após 500ms
    const fallbackTimer = setTimeout(() => {
      if (!cssLoaded) {
        setCssLoaded(true);
      }
    }, 500);
    
    return () => {
      clearTimeout(fallbackTimer);
    };
  }, [dashboardLoaded]);

  // Função para carregar lista de consultas
  const loadConsultations = useCallback(async (showLoading = false) => {
    try {
      if (showLoading) {
        setLoading(true);
      }
      setError(null);
      const response = await fetchConsultations(currentPage, 20, searchTerm, statusFilter);
      
      // Atualizar apenas se houver mudanças (evita re-renders desnecessários)
      setConsultations(prev => {
        // Comparar IDs e status para detectar mudanças
        const hasChanges = prev.length !== response.consultations.length ||
          prev.some((oldConsultation, index) => {
            const newConsultation = response.consultations[index];
            if (!newConsultation) return true;
            return oldConsultation.id !== newConsultation.id ||
                   oldConsultation.status !== newConsultation.status ||
                   oldConsultation.etapa !== newConsultation.etapa ||
                   oldConsultation.updated_at !== newConsultation.updated_at;
          });

        if (hasChanges) {
          return response.consultations;
        }
        return prev;
      });
      
      setTotalPages(response.pagination.totalPages);
      setTotalConsultations(response.pagination.total);
    } catch (err) {
      setError(err instanceof Error ? err.message : 'Erro ao carregar consultas');
    } finally {
      if (showLoading) {
        setLoading(false);
      }
    }
  }, [currentPage, searchTerm, statusFilter]);

  // Carregar lista de consultas inicialmente
  useEffect(() => {
    loadConsultations();
  }, [loadConsultations]);

  // Polling automático para atualizar lista de consultas (especialmente status)
  useEffect(() => {
    // Só fazer polling na lista se não houver consulta específica aberta
    if (consultaId) return;

    // Verificar se há consultas em processamento na lista atual
    const hasProcessingConsultations = consultations.some(c => 
      ['PROCESSING', 'RECORDING'].includes(c.status)
    );

    // Se há consultas processando, fazer polling mais frequente
    const pollingInterval = hasProcessingConsultations ? 5000 : 15000; // 5s se processando, 15s caso contrário

    const intervalId = setInterval(async () => {
      try {
        await loadConsultations(false); // Modo silencioso para não mostrar loading
      } catch (error) {
        // Erro silencioso - não mostrar ao usuário
      }
    }, pollingInterval);

    return () => {
      clearInterval(intervalId);
    };
  }, [consultations, consultaId, loadConsultations]); // Re-executar quando consultas mudarem ou consultaId mudar

  // Carregar detalhes quando houver consulta_id na URL
  useEffect(() => {
    if (consultaId) {
      fetchConsultaDetails(consultaId);
      // Resetar o estado do visualizador de soluções quando mudar de consulta
      setShowSolutionsViewer(false);
    } else {
      setConsultaDetails(null);
    }
  }, [consultaId]);

  // Polling automático para atualizar status da consulta (SEMPRE ativo quando há consulta aberta)
  useEffect(() => {
    if (!consultaId) return;

    // Determinar intervalo baseado no status atual
    const getPollingInterval = (currentStatus: string | null) => {
      if (!currentStatus) return 5000; // Default: 5 segundos
      
      // Status que mudam frequentemente: polling mais rápido
      if (['PROCESSING', 'RECORDING'].includes(currentStatus)) {
        return 3000; // 3 segundos
      }
      // Status estáveis: polling menos frequente
      if (['COMPLETED', 'ERROR', 'CANCELLED'].includes(currentStatus)) {
        return 30000; // 30 segundos (só para verificar mudanças raras)
      }
      // Status intermediários
      return 5000; // 5 segundos
    };

    const currentStatus = consultaDetails?.status || null;
    const pollingInterval = getPollingInterval(currentStatus);

    const intervalId = setInterval(async () => {
      try {
        // Buscar dados diretamente da API (com cache busting para garantir dados frescos)
        const response = await fetch(`/api/consultations/${consultaId}?t=${Date.now()}`, {
          cache: 'no-store'
        });
        
        if (response.ok) {
          const data = await response.json();
          const newConsultation = data.consultation;
          
          if (!newConsultation) {
            return;
          }

          const newStatus = newConsultation.status;
          const newEtapa = newConsultation.etapa;
          const newSolucaoEtapa = newConsultation.solucao_etapa;
          const newUpdatedAt = newConsultation.updated_at;

          // Comparar com os dados atuais (usar consultaDetails do estado, não a variável local)
          // Isso garante que sempre comparamos com o estado mais recente
          setConsultaDetails(prev => {
            if (!prev) {
              return newConsultation;
            }

            // Verificar mudanças em campos importantes
            const statusChanged = prev.status !== newStatus;
            const etapaChanged = prev.etapa !== newEtapa;
            const solucaoEtapaChanged = prev.solucao_etapa !== newSolucaoEtapa;
            const updatedAtChanged = prev.updated_at !== newUpdatedAt;

            // Se QUALQUER campo importante mudou, atualizar
            if (statusChanged || etapaChanged || solucaoEtapaChanged || updatedAtChanged) {
              return newConsultation;
            }

            // Nenhuma mudança detectada
            return prev; // Retornar o mesmo objeto para evitar re-render desnecessário
          });
        }
      } catch (error) {
        // Erro silencioso - não mostrar ao usuário
      }
    }, pollingInterval);

    // Cleanup: parar polling quando componente desmontar ou consulta mudar
    return () => {
      clearInterval(intervalId);
    };
  }, [consultaId, consultaDetails?.status]); // Re-executar quando consultaId ou status mudar

  // Carregar dados de atividade física quando a etapa for ATIVIDADE_FISICA
  useEffect(() => {
    if (consultaId && consultaDetails?.solucao_etapa === 'ATIVIDADE_FISICA') {
      loadAtividadeFisicaData();
    }
  }, [consultaId, consultaDetails?.solucao_etapa]);

  // Listener para recarregar dados de anamnese quando a IA processar
  useEffect(() => {
    const handleAnamneseRefresh = () => {
      console.log('🔍 DEBUG [REFERENCIA] Evento de refresh de anamnese recebido');
      // Disparar evento para o componente AnamneseSection
      window.dispatchEvent(new CustomEvent('force-anamnese-refresh'));
    };

    window.addEventListener('anamnese-data-refresh', handleAnamneseRefresh);
    
    return () => {
      window.removeEventListener('anamnese-data-refresh', handleAnamneseRefresh);
    };
  }, []);

  const loadAtividadeFisicaData = async () => {
    if (!consultaId) return;
    
    try {
      setLoadingAtividadeFisica(true);
      console.log('🔍 DEBUG [REFERENCIA] Iniciando carregamento de dados de atividade física para consulta:', consultaId);
      
      const response = await fetch(`/api/atividade-fisica/${consultaId}`);
      console.log('🔍 DEBUG [REFERENCIA] Resposta da API:', response.status, response.statusText);
      
      if (response.ok) {
        const data = await response.json();
        console.log('🔍 DEBUG [REFERENCIA] Dados recebidos da API:', data);
        const exercicios = data.exercicios || [];
        console.log('🔍 DEBUG [REFERENCIA] Exercícios para setar:', exercicios.length, 'exercícios');
        setAtividadeFisicaData(exercicios);
        console.log('🔍 DEBUG [REFERENCIA] Estado atividadeFisicaData atualizado');
      } else {
        const errorData = await response.json().catch(() => ({ error: 'Erro desconhecido' }));
        console.error('❌ Erro na resposta da API:', errorData);
      }
    } catch (error) {
      console.error('❌ Erro ao carregar dados de Atividade Física:', error);
    } finally {
      setLoadingAtividadeFisica(false);
    }
  };

  const handleSaveExercicio = async (id: number, field: string, newValue: string) => {
    if (!consultaId) return;

    try {
      setIsSaving(true);
      
      // Primeiro, atualizar no banco de dados
      const response = await fetch(`/api/atividade-fisica/${consultaId}/update-field`, {
        method: 'POST',
        headers: { 'Content-Type': 'application/json' },
        body: JSON.stringify({ 
          id,
          field, 
          value: newValue
        }),
      });

      if (!response.ok) throw new Error('Erro ao atualizar campo no banco de dados');
      
      // Depois, notificar o webhook
      try {
        const webhookEndpoints = getWebhookEndpoints();
        const webhookHeaders = getWebhookHeaders();
        
        await fetch(webhookEndpoints.edicaoSolucao, {
          method: 'POST',
          headers: webhookHeaders,
          body: JSON.stringify({ 
            origem: 'MANUAL',
            fieldPath: `s_exercicios_fisicos.${field}`,
            texto: newValue,
            consultaId,
            solucao_etapa: 'ATIVIDADE_FISICA'
          }),
        });
      } catch (webhookError) {
        console.warn('Aviso: Webhook não pôde ser notificado, mas dados foram salvos:', webhookError);
      }

      // Recarregar dados
      await loadAtividadeFisicaData();
      setEditingExercicio(null);
      
    } catch (error) {
      console.error('Erro ao salvar exercício:', error);
    } finally {
      setIsSaving(false);
    }
  };

  // Função para selecionar solução
  const handleSelectSolucao = async (solucaoEtapa: 'MENTALIDADE' | 'ALIMENTACAO' | 'SUPLEMENTACAO' | 'ATIVIDADE_FISICA') => {
    if (!consultaId) return;
    
    try {
      setIsSaving(true);
      
      const response = await fetch(`/api/consultations/${consultaId}`, {
        method: 'PATCH',
        headers: {
          'Content-Type': 'application/json',
        },
        body: JSON.stringify({
          solucao_etapa: solucaoEtapa
        }),
      });

      if (!response.ok) {
        throw new Error('Erro ao atualizar consulta');
      }

      // Recarregar detalhes da consulta
      await fetchConsultaDetails(consultaId);
    } catch (error) {
      console.error('Erro ao selecionar solução:', error);
      alert('Erro ao selecionar solução. Tente novamente.');
    } finally {
      setIsSaving(false);
    }
  };

  const handleSaveAtividadeFisicaAndContinue = async () => {
    if (!consultaId) return;

    try {
      setIsSaving(true);
      
      // Atualiza a solucao_etapa para HABITOS_DE_VIDA
      const response = await fetch(`/api/consultations/${consultaId}`, {
        method: 'PATCH',
        headers: {
          'Content-Type': 'application/json',
        },
        body: JSON.stringify({
          solucao_etapa: 'HABITOS_DE_VIDA'
        }),
      });

      if (!response.ok) {
        throw new Error('Erro ao atualizar consulta');
      }

      // Recarregar detalhes da consulta
      await fetchConsultaDetails(consultaId);
      
    } catch (error) {
      console.error('Erro ao salvar e continuar:', error);
    } finally {
      setIsSaving(false);
    }
  };

  const fetchConsultaDetails = async (id: string, silent = false) => {
    try {
      if (!silent) {
        setLoadingDetails(true);
      }
      setError(null);
      //console.log('🔍 Carregando detalhes da consulta:', id);
      const response = await fetch(`/api/consultations/${id}`);
      //console.log('📡 Response status:', response.status);
      
      if (!response.ok) {
        throw new Error('Erro ao carregar detalhes da consulta');
      }
      
      const data = await response.json();
      const newConsultation = data.consultation;
      
      // Logs para debug de consulta_inicio e consulta_fim
      console.log('📅 Dados da consulta recebidos:', {
        consulta_inicio: newConsultation?.consulta_inicio,
        consulta_fim: newConsultation?.consulta_fim,
        created_at: newConsultation?.created_at,
        todas_as_colunas_consulta: Object.keys(newConsultation || {}).filter(k => 
          k.toLowerCase().includes('consulta') || 
          k.toLowerCase().includes('inicio') || 
          k.toLowerCase().includes('fim') ||
          k.toLowerCase().includes('start') ||
          k.toLowerCase().includes('end')
        )
      });
      console.log('📅 Objeto completo da consulta (verificar consulta_fim):', newConsultation);
      
      // Sempre atualizar para garantir que mudanças no banco sejam refletidas
      // A comparação anterior estava impedindo atualizações quando o status mudava no banco
      setConsultaDetails(prev => {
        if (!prev) {
          return newConsultation;
        }
        
        // Comparar campos importantes para log
        const statusChanged = prev.status !== newConsultation.status;
        const etapaChanged = prev.etapa !== newConsultation.etapa;
        const solucaoEtapaChanged = prev.solucao_etapa !== newConsultation.solucao_etapa;
        const updatedAtChanged = prev.updated_at !== newConsultation.updated_at;
        
        if (statusChanged || etapaChanged || solucaoEtapaChanged || updatedAtChanged) {
          console.log(`📝 Dados da consulta atualizados:`, {
            status: `${prev.status} → ${newConsultation.status}`,
            etapa: `${prev.etapa} → ${newConsultation.etapa}`,
            solucao_etapa: `${prev.solucao_etapa} → ${newConsultation.solucao_etapa}`,
            updated_at: `${prev.updated_at} → ${newConsultation.updated_at}`
          });
        }
        
        // Sempre retornar novo objeto para garantir atualização
        return newConsultation;
      });
    } catch (err) {
      setError(err instanceof Error ? err.message : 'Erro ao carregar detalhes da consulta');
    } finally {
      if (!silent) {
        setLoadingDetails(false);
      }
    }
  };

  const handleConsultationClick = (consultation: Consultation) => {
    router.push(`/consultas?consulta_id=${consultation.id}`);
  };

  const handleBackToList = () => {
    router.push('/consultas');
  };

  // Função para editar consulta
  const handleEditConsultation = (e: React.MouseEvent, consultation: Consultation) => {
    e.stopPropagation(); // Previne a abertura da consulta
    
    // Se for agendamento, abre o modal de edição
    if (consultation.status === 'AGENDAMENTO') {
      // Determinar data/hora do agendamento
      const dateTime = consultation.consulta_inicio 
        ? new Date(consultation.consulta_inicio) 
        : new Date(consultation.created_at);
      
      const dateStr = dateTime.toISOString().split('T')[0];
      const timeStr = dateTime.toLocaleTimeString('pt-BR', { hour: '2-digit', minute: '2-digit' });
      
      setEditAgendamentoForm({
        date: dateStr,
        time: timeStr,
        type: consultation.consultation_type
      });
      setEditingAgendamento(consultation);
      setShowEditAgendamentoModal(true);
    } else {
      // Para outras consultas, abre os detalhes
      router.push(`/consultas?consulta_id=${consultation.id}`);
    }
  };

  // Função para fechar modal de edição de agendamento
  const handleCloseEditAgendamentoModal = () => {
    setShowEditAgendamentoModal(false);
    setEditingAgendamento(null);
    setEditAgendamentoForm({ date: '', time: '', type: 'TELEMEDICINA' });
  };

  // Função para salvar edição de agendamento
  const handleSaveAgendamentoEdit = async () => {
    if (!editingAgendamento) return;
    
    setIsSavingAgendamento(true);
    try {
      // Criar datetime combinando data e hora
      const [year, month, day] = editAgendamentoForm.date.split('-').map(Number);
      const [hours, minutes] = editAgendamentoForm.time.split(':').map(Number);
      const consultaInicio = new Date(year, month - 1, day, hours, minutes).toISOString();

      const response = await fetch(`/api/consultations/${editingAgendamento.id}`, {
        method: 'PATCH',
        headers: { 'Content-Type': 'application/json' },
        body: JSON.stringify({
          consulta_inicio: consultaInicio,
          consultation_type: editAgendamentoForm.type
        })
      });

      if (!response.ok) {
        const error = await response.json();
        throw new Error(error.error || 'Erro ao atualizar agendamento');
      }

      // Atualizar lista local
      setConsultations(prev => prev.map(c => {
        if (c.id === editingAgendamento.id) {
          return {
            ...c,
            consulta_inicio: consultaInicio,
            consultation_type: editAgendamentoForm.type
          };
        }
        return c;
      }));

      alert('Agendamento atualizado com sucesso!');
      handleCloseEditAgendamentoModal();
    } catch (error: any) {
      console.error('Erro ao atualizar agendamento:', error);
      alert(error.message || 'Erro ao atualizar agendamento');
    } finally {
      setIsSavingAgendamento(false);
    }
  };

  // Função para abrir modal de confirmação de exclusão
  const handleDeleteConsultation = (e: React.MouseEvent, consultation: Consultation) => {
    e.stopPropagation(); // Previne a abertura da consulta
    setConsultationToDelete(consultation);
    setShowDeleteModal(true);
  };

  // Função para confirmar exclusão da consulta
  const confirmDeleteConsultation = async () => {
    if (!consultationToDelete) return;

    setIsDeleting(true);
    try {
      const response = await fetch(`/api/consultations/${consultationToDelete.id}`, {
        method: 'DELETE',
        headers: {
          'Content-Type': 'application/json',
        },
      });

      if (!response.ok) {
        throw new Error('Erro ao excluir consulta');
      }

      // Atualiza a lista removendo a consulta excluída
      setConsultations(prev => prev.filter(c => c.id !== consultationToDelete.id));
      setTotalConsultations(prev => prev - 1);
      
      // Fecha o modal
      setShowDeleteModal(false);
      setConsultationToDelete(null);
    } catch (err) {
      console.error('Erro ao excluir consulta:', err);
      alert('Erro ao excluir consulta. Por favor, tente novamente.');
    } finally {
      setIsDeleting(false);
    }
  };

  // Função para cancelar exclusão
  const cancelDeleteConsultation = () => {
    setShowDeleteModal(false);
    setConsultationToDelete(null);
  };

  // Função para entrar em uma consulta agendada
  const handleEnterConsultation = (e: React.MouseEvent, consultation: Consultation) => {
    e.stopPropagation(); // Previne a abertura da consulta
    
    // Redirecionar para a página de nova consulta com os dados do agendamento
    // Isso permite que a consulta seja iniciada com Socket.IO e WebRTC
    router.push(`/consulta/nova?agendamento_id=${consultation.id}&patient_id=${consultation.patient_id}&patient_name=${encodeURIComponent(consultation.patient_name)}&consultation_type=${consultation.consultation_type}`);
  };

  // Função para salvar alterações da ANAMNESE e mudar para próxima etapa (DIAGNOSTICO SENDO PROCESSADO)
  const handleSaveAndContinue = async () => {
    if (!consultaId || !consultaDetails) return;

    try {
      setIsSaving(true);
      
      // Atualiza a etapa da consulta para DIAGNOSTICO SENDO PROCESSADO
      const response = await fetch(`/api/consultations/${consultaId}`, {
        method: 'PATCH',
        headers: {
          'Content-Type': 'application/json',
        },
        body: JSON.stringify({
          etapa: 'DIAGNOSTICO',
          status: 'PROCESSING'
        }),
      });

      if (!response.ok) {
        throw new Error('Erro ao atualizar consulta');
      }

      // Disparar webhook para iniciar processamento do diagnóstico
      try {
        const webhookEndpoints = getWebhookEndpoints();
        const webhookHeaders = getWebhookHeaders();
        
        await fetch(webhookEndpoints.diagnosticoPrincipal, {
          method: 'POST',
        headers: webhookHeaders,
        body: JSON.stringify({
            consultaId: consultaDetails.id,
            medicoId: consultaDetails.doctor_id,
            pacienteId: consultaDetails.patient_id
          }),
        });
        //console.log('✅ Webhook de diagnóstico processando disparado com sucesso');
      } catch (webhookError) {
        console.warn('⚠️ Webhook de diagnóstico falhou, mas consulta foi atualizada:', webhookError);
      }

      // Recarrega os dados da consulta
      await fetchConsultaDetails(consultaId);
    } catch (error) {
      console.error('Erro ao salvar alterações:', error);
      alert('Erro ao salvar alterações. Tente novamente.');
    } finally {
      setIsSaving(false);
    }
  };

  // Função para solicitar confirmação antes de avançar
  const requestAdvanceConfirmation = (action: () => Promise<void>, message: string) => {
    setAdvanceAction(() => action);
    setAdvanceMessage(message);
    setShowAdvanceModal(true);
  };

  // Função para confirmar avanço de etapa
  const confirmAdvance = async () => {
    if (advanceAction) {
      setShowAdvanceModal(false);
      await advanceAction();
      setAdvanceAction(null);
      setAdvanceMessage('');
    }
  };

  // Função para cancelar avanço
  const cancelAdvance = () => {
    setShowAdvanceModal(false);
    setAdvanceAction(null);
    setAdvanceMessage('');
  };

  // Função para salvar alterações do DIAGNÓSTICO e mudar para etapa de SOLUÇÃO
  const handleSaveDiagnosticoAndContinue = async () => {
    if (!consultaId || !consultaDetails) return;

    try {
      setIsSaving(true);
      
      // Atualiza a etapa da consulta para PROCESSANDO SOLUCAO e define solucao_etapa como LTB
      const response = await fetch(`/api/consultations/${consultaId}`, {
        method: 'PATCH',
        headers: {
          'Content-Type': 'application/json',
        },
        body: JSON.stringify({
          etapa: 'SOLUCAO',
          status: 'PROCESSING',
          solucao_etapa: 'LTB'
        }),
      });

      if (!response.ok) {
        throw new Error('Erro ao atualizar consulta');
      }

      // Disparar webhook para iniciar processamento da solução
      try {
        const webhookEndpoints = getWebhookEndpoints();
        const webhookHeaders = getWebhookHeaders();
        
        await fetch(webhookEndpoints.triggerSolucao, {
          method: 'POST',
        headers: webhookHeaders,
        body: JSON.stringify({
            consultaId: consultaDetails.id,
            medicoId: consultaDetails.doctor_id,
            pacienteId: consultaDetails.patient_id
          }),
        });
        console.log('✅ Webhook de solução disparado com sucesso');
      } catch (webhookError) {
        console.warn('⚠️ Webhook de solução falhou, mas consulta foi atualizada:', webhookError);
      }

      // Recarrega os dados da consulta
      await fetchConsultaDetails(consultaId);
    } catch (error) {
      console.error('Erro ao salvar alterações:', error);
      alert('Erro ao salvar alterações. Tente novamente.');
    } finally {
      setIsSaving(false);
    }
  };


  // Função para salvar alterações do Livro da Vida e mudar para ALIMENTACAO
  const handleSaveMentalidadeAndContinue = async () => {
    if (!consultaId) return;

    try {
      setIsSaving(true);
      
      // Atualiza a solucao_etapa para ALIMENTACAO (NOTA: Pulando para SUPLEMENTACAO)
      const response = await fetch(`/api/consultations/${consultaId}`, {
        method: 'PATCH',
        headers: {
          'Content-Type': 'application/json',
        },
        body: JSON.stringify({
          solucao_etapa: 'SUPLEMENTACAO'
        }),
      });

      if (!response.ok) {
        throw new Error('Erro ao atualizar consulta');
      }
        
      // Recarrega os dados da consulta
      await fetchConsultaDetails(consultaId);
    } catch (error) {
      console.error('Erro ao salvar alterações:', error);
      alert('Erro ao salvar alterações. Tente novamente.');
    } finally {
      setIsSaving(false);
    }
  };

  // Função para salvar alterações do ALIMENTACAO e mudar para SUPLEMENTACAO
  const handleSaveAlimentacaoAndContinue = async () => {
    if (!consultaId) return;

    try {
      setIsSaving(true);
      
      // Atualiza a solucao_etapa para SUPLEMENTACAO
      const response = await fetch(`/api/consultations/${consultaId}`, {
        method: 'PATCH',
        headers: {
          'Content-Type': 'application/json',
        },
        body: JSON.stringify({
          solucao_etapa: 'SUPLEMENTACAO'
        }),
      });

      if (!response.ok) {
        throw new Error('Erro ao atualizar consulta');
      }
        
      // Recarrega os dados da consulta
      await fetchConsultaDetails(consultaId);
    } catch (error) {
      console.error('Erro ao salvar alterações:', error);
      alert('Erro ao salvar alterações. Tente novamente.');
    } finally {
      setIsSaving(false);
    }
  };

  // Função para salvar alterações do SUPLEMENTACAO e mudar para ATIVIDADE_FISICA
  const handleSaveSuplemementacaoAndContinue = async () => {
    if (!consultaId) return;

    try {
      setIsSaving(true);
      
      // Atualiza a solucao_etapa para ATIVIDADE_FISICA
      const response = await fetch(`/api/consultations/${consultaId}`, {
        method: 'PATCH',
        headers: {
          'Content-Type': 'application/json',
        },
        body: JSON.stringify({
          solucao_etapa: 'ATIVIDADE_FISICA'
        }),
      });

      if (!response.ok) {
        throw new Error('Erro ao atualizar consulta');
      }

      // Recarrega os dados da consulta
      await fetchConsultaDetails(consultaId);
    } catch (error) {
      console.error('Erro ao salvar alterações:', error);
      alert('Erro ao salvar alterações. Tente novamente.');
    } finally {
      setIsSaving(false);
    }
  };

  // Funções de formatação para lista
  const formatDate = (dateString: string) => {
    const date = new Date(dateString);
    const now = new Date();
    const diffTime = Math.abs(now.getTime() - date.getTime());
    const diffDays = Math.ceil(diffTime / (1000 * 60 * 60 * 24));
    
    if (diffDays === 1) {
      return 'Hoje, ' + date.toLocaleTimeString('pt-BR', { hour: '2-digit', minute: '2-digit' });
    } else if (diffDays === 2) {
      return 'Ontem, ' + date.toLocaleTimeString('pt-BR', { hour: '2-digit', minute: '2-digit' });
    } else {
      return date.toLocaleDateString('pt-BR', { 
        day: '2-digit', 
        month: 'short', 
        hour: '2-digit', 
        minute: '2-digit' 
      });
    }
  };

  // Funções de formatação para detalhes
  const formatFullDate = (dateString: string) => {
    return new Date(dateString).toLocaleDateString('pt-BR', {
      day: '2-digit',
      month: '2-digit',
      year: 'numeric',
      hour: '2-digit',
      minute: '2-digit'
    });
  };

  const formatTime = (dateString: string | undefined) => {
    if (!dateString) return 'N/A';
    return new Date(dateString).toLocaleTimeString('pt-BR', {
      hour: '2-digit',
      minute: '2-digit'
    });
  };

  const formatDateOnly = (dateString: string | undefined) => {
    if (!dateString) return '';
    return new Date(dateString).toLocaleDateString('pt-BR', {
      day: '2-digit',
      month: '2-digit',
      year: 'numeric'
    });
  };

  const formatConsultaHorario = (consulta: Consultation) => {
    if (consulta.consulta_inicio && consulta.consulta_fim) {
      const data = formatDateOnly(consulta.consulta_inicio);
      const inicio = formatTime(consulta.consulta_inicio);
      const fim = formatTime(consulta.consulta_fim);
      return `${data} ${inicio} - ${fim}`;
    } else if (consulta.consulta_inicio) {
      const data = formatDateOnly(consulta.consulta_inicio);
      const inicio = formatTime(consulta.consulta_inicio);
      return `${data} ${inicio}`;
    } else {
      return formatFullDate(consulta.created_at);
    }
  };

  const formatDuration = (seconds?: number) => {
    if (!seconds) return 'N/A';
    const hours = Math.floor(seconds / 3600);
    const minutes = Math.floor((seconds % 3600) / 60);
    const secs = seconds % 60;
    
    if (hours > 0) {
      return `${hours}h ${minutes}m ${secs}s`;
    } else if (minutes > 0) {
      return `${minutes}m ${secs}s`;
    } else {
      return `${secs}s`;
    }
  };

  const formatFileSize = (bytes: number) => {
    if (bytes === 0) return '0 Bytes';
    const k = 1024;
    const sizes = ['Bytes', 'KB', 'MB', 'GB'];
    const i = Math.floor(Math.log(bytes) / Math.log(k));
    return parseFloat((bytes / Math.pow(k, i)).toFixed(2)) + ' ' + sizes[i];
  };

  const getStatusColor = (status: string) => {
    switch (status) {
      case 'COMPLETED': return 'status-completed';
      case 'RECORDING': return 'status-recording';
      case 'PROCESSING': return 'status-processing';
      case 'VALIDATION': return 'status-processing';
      case 'ERROR': return 'status-error';
      case 'CANCELLED': return 'status-cancelled';
      default: return 'status-created';
    }
  };

  const getStatusText = (status: string) => {
    switch (status) {
      case 'CREATED': return 'Criada';
      case 'RECORDING': return 'Gravando';
      case 'PROCESSING': return 'Processando';
      case 'VALIDATION': return 'Validação';
      case 'COMPLETED': return 'Concluída';
      case 'ERROR': return 'Erro';
      case 'CANCELLED': return 'Cancelada';
      default: return status;
    }
  };

  const mapConsultationType = (type: string) => {
    return type === 'TELEMEDICINA' ? 'Telemedicina' : 'Presencial';
  };

  const getTypeIcon = (type: string) => {
    return type === 'TELEMEDICINA' ? <Video className="type-icon" /> : <User className="type-icon" />;
  };

  const generateAvatar = (name: string, profilePic?: string) => {
    const colors = [
      '#FF6B6B', '#4ECDC4', '#45B7D1', '#96CEB4', '#FFEAA7',
      '#DDA0DD', '#98D8C8', '#F7DC6F', '#BB8FCE', '#85C1E9'
    ];
    const initials = name.split(' ').map(n => n[0]).join('').toUpperCase();
    const colorIndex = name.length % colors.length;

    if (profilePic) {
      return (
        <div className="patient-avatar">
          <img 
            src={profilePic} 
            alt={name}
            className="avatar-image"
            onError={(e) => {
              // Se a imagem falhar ao carregar, substituir por placeholder
              const target = e.target as HTMLImageElement;
              const parent = target.parentElement;
              if (parent) {
                // Limpar completamente o conteúdo
                parent.innerHTML = '';
                // Aplicar todas as classes CSS necessárias
                parent.className = 'avatar-placeholder';
                // Aplicar estilo de fundo correto (marrom em vez de azul)
                parent.style.background = 'linear-gradient(135deg, #E6C3A7 0%, #806D5D 100%)';
                parent.style.width = '48px';
                parent.style.height = '48px';
                parent.style.borderRadius = '50%';
                parent.style.display = 'flex';
                parent.style.alignItems = 'center';
                parent.style.justifyContent = 'center';
                parent.style.fontSize = '15px';
                parent.style.fontWeight = '700';
                parent.style.color = 'white';
                parent.style.flexShrink = '0';
                parent.style.position = 'relative';
                parent.style.boxShadow = '0 4px 12px rgba(230, 195, 167, 0.3), 0 2px 4px rgba(0, 0, 0, 0.1)';
                parent.style.transition = 'all 0.3s ease';
                parent.style.isolation = 'isolate';
                // Adicionar o texto
                parent.textContent = initials;
              }
            }}
          />
        </div>
      );
    }
    
    return (
      <div 
        className="avatar-placeholder" 
        style={{ background: 'linear-gradient(135deg, #E6C3A7 0%, #806D5D 100%)' }}
      >
        {initials}
      </div>
    );
  };

  // Renderizar loading único - aguardar apenas dashboard, CSS e loadingDetails
  if (!dashboardLoaded || !cssLoaded || loadingDetails) {
    return (
      <div style={{ 
        display: 'flex', 
        justifyContent: 'center', 
        alignItems: 'center', 
        height: '100vh',
        background: '#f9fafb',
        color: '#1f2937',
        fontFamily: 'system-ui, -apple-system, sans-serif'
      }}>
        <div style={{ textAlign: 'center' }}>
          <div style={{
            width: '40px',
            height: '40px',
            border: '4px solid #e5e7eb',
            borderTop: '4px solid #d4a574',
            borderRadius: '50%',
            animation: 'spin 1s linear infinite',
            margin: '0 auto 16px'
          }}></div>
          <p style={{ margin: 0, fontSize: '16px', fontWeight: '500' }}>
            Carregando...
          </p>
        </div>
        <style dangerouslySetInnerHTML={{
          __html: `
            @keyframes spin {
              0% { transform: rotate(0deg); }
              100% { transform: rotate(360deg); }
            }
          `
        }} />
      </div>
    );
  }

  // Renderizar erro
  if (error) {
    return (
      <div className="consultas-container">
        <div className="consultas-header">
          <h1 className="consultas-title">
            {consultaId ? 'Detalhes da Consulta' : 'Lista de Consultas'}
          </h1>
        </div>
        <div className="error-container">
          <AlertCircle className="error-icon" />
          <h3>{consultaId ? 'Erro ao carregar detalhes' : 'Erro ao carregar consultas'}</h3>
          <p>{error}</p>
          <button 
            className="retry-button"
            onClick={() => consultaId ? fetchConsultaDetails(consultaId) : loadConsultations(true)}
          >
            Tentar novamente
          </button>
          {consultaId && (
            <button 
              className="back-button"
              onClick={handleBackToList}
              style={{ marginTop: '10px' }}
            >
              <ArrowLeft className="w-4 h-4 inline mr-2" />
              Voltar para lista
            </button>
          )}
        </div>
      </div>
    );
  }


  // Função para renderizar o conteúdo baseado no status e etapa
  const renderConsultationContent = () => {
    if (!consultaDetails) return null;

    // 🔍 DEBUG: Log do status e etapa da consulta
    console.log('🔍 DEBUG renderConsultationContent:', {
      status: consultaDetails.status,
      etapa: consultaDetails.etapa,
      solucao_etapa: consultaDetails.solucao_etapa
    });

    // STATUS = PROCESSING
    if (consultaDetails.status === 'PROCESSING') {
      // Definir mensagens baseadas na etapa
      let titulo = 'Processando Consulta';
      let descricao = 'As informações da consulta estão sendo processadas';
      
      if (consultaDetails.etapa === 'DIAGNOSTICO') {
        titulo = 'Processando Diagnóstico';
        descricao = 'As informações do diagnóstico estão sendo processadas';
      }
      if (consultaDetails.etapa === 'SOLUCAO') {
        titulo = 'Processando Solução';
        descricao = 'As informações da solução estão sendo processadas';
        if (consultaDetails.solucao_etapa === 'HABITOS_DE_VIDA') {
          titulo = 'Processando Entregáveis';
          descricao = 'Os entegráveis da consulta estão sendo processados';
        }
      }
      
      return (
        <div style={{ 
          display: 'flex', 
          flexDirection: 'column', 
          alignItems: 'center', 
          justifyContent: 'center', 
          padding: '80px 20px',
          background: 'white',
          borderRadius: '16px',
          boxShadow: '0 4px 20px rgba(0, 0, 0, 0.08)',
          border: '1px solid #f0f0f0',
          textAlign: 'center',
          minHeight: '400px'
        }}>
          <div className="loading-spinner" style={{ margin: '0 auto 20px' }}></div>
          <h2 style={{ marginBottom: '10px', fontSize: '24px', fontWeight: '600', color: '#1f2937' }}>{titulo}</h2>
          <p style={{ color: '#6b7280', fontSize: '16px' }}>{descricao}</p>
        </div>
      );
    }

    // STATUS = COMPLETED
    if (consultaDetails.status === 'COMPLETED') {
      return (
        <div className="modal-overlay">
          <div className="modal-content completion-modal-content">
            <Sparkles className="completion-icon" />
            <h2 className="completion-title">
              Processamento Concluído
            </h2>
            <p className="completion-message">
              A consulta foi processada com sucesso. <br/>
              A tela de visualização completa será implementada em breve.
            </p>
            <button 
              onClick={handleBackToList}
              className="btn-completion-back"
            >
              Voltar para lista
            </button>
          </div>
        </div>
      );
    }

    // STATUS = VALID_ANAMNESE
    if (consultaDetails.status === 'VALID_ANAMNESE') {
      // Retorna a tela atual de anamnese (será renderizado depois)
      return 'ANAMNESE';
    }

    // STATUS = VALID_DIAGNOSTICO
    if (consultaDetails.status === 'VALID_DIAGNOSTICO') {
      // Retorna a tela de diagnóstico (será renderizado depois)
      return 'DIAGNOSTICO';
    }

    // STATUS = VALID_SOLUCAO
    if (consultaDetails.status === 'VALID_SOLUCAO') {
      // Se for MENTALIDADE, retornar a tela de edição completa
      if (consultaDetails.solucao_etapa === 'MENTALIDADE') {
        return 'SOLUCAO_MENTALIDADE';
      }
      
      // Se for SUPLEMENTACAO, retornar a tela de edição completa
      if (consultaDetails.solucao_etapa === 'SUPLEMENTACAO') {
        return 'SOLUCAO_SUPLEMENTACAO';
      }
      
      // Se for ALIMENTACAO, retornar a tela de edição completa
      if (consultaDetails.solucao_etapa === 'ALIMENTACAO') {
        return 'SOLUCAO_ALIMENTACAO';
      }
      
      // Se for ATIVIDADE_FISICA, retornar a tela de edição completa
      if (consultaDetails.solucao_etapa === 'ATIVIDADE_FISICA') {
        return 'SOLUCAO_ATIVIDADE_FISICA';
      }

      // Se não tiver solucao_etapa definida, mostrar tela de seleção
      return 'SOLUCAO_SELECTION';
    }

    // STATUS = VALIDATION (mantido para compatibilidade)
    if (consultaDetails.status === 'VALIDATION') {
      // ETAPA = ANAMNESE
      if (consultaDetails.etapa === 'ANAMNESE') {
        // Retorna a tela atual de anamnese (será renderizado depois)
        return 'ANAMNESE';
      }

      // ETAPA = DIAGNOSTICO
      if (consultaDetails.etapa === 'DIAGNOSTICO') {
        // Retorna a tela de diagnóstico (será renderizado depois)
        //console.log('🔍 renderConsultationContent - Retornando DIAGNOSTICO para consulta:', consultaDetails.id);
        return 'DIAGNOSTICO';
      }

      // ETAPA = SOLUCAO
      if (consultaDetails.etapa === 'SOLUCAO') {
        // Se não houver solucao_etapa definida, mostrar tela de seleção
        if (!consultaDetails.solucao_etapa) {
          return 'SELECT_SOLUCAO';
        }
        
        // Se for MENTALIDADE, retornar a tela de edição completa
        if (consultaDetails.solucao_etapa === 'MENTALIDADE') {
          return 'SOLUCAO_MENTALIDADE';
        }
        
        // Se for SUPLEMENTACAO, retornar a tela de edição completa
        if (consultaDetails.solucao_etapa === 'SUPLEMENTACAO') {
          return 'SOLUCAO_SUPLEMENTACAO';
        }
        
        // Se for ALIMENTACAO, retornar a tela de edição completa
        if (consultaDetails.solucao_etapa === 'ALIMENTACAO') {
          return 'SOLUCAO_ALIMENTACAO';
        }
        
        // Se for ATIVIDADE_FISICA, retornar a tela de edição completa
        if (consultaDetails.solucao_etapa === 'ATIVIDADE_FISICA') {
          console.log('🔍 DEBUG [REFERENCIA] Solução etapa é ATIVIDADE_FISICA, retornando SOLUCAO_ATIVIDADE_FISICA');
          return 'SOLUCAO_ATIVIDADE_FISICA';
        }

      }
    }

    // Retorna ANAMNESE como padrão para outros casos
    return 'ANAMNESE';
  };

  // Renderizar detalhes da consulta
  if (consultaId && consultaDetails) {
    // Se showSolutionsViewer for true, renderiza o visualizador de soluções
    if (showSolutionsViewer) {
      return (
        <SolutionsViewer
          consultaId={consultaId!}
          onBack={() => setShowSolutionsViewer(false)}
          onSolutionSelect={(solutionType) => {
            // Mapear o tipo de solução para a etapa correspondente
            const solutionMapping: Record<string, string> = {
              'mentalidade': 'MENTALIDADE',
              'alimentacao': 'ALIMENTACAO',
              'suplementacao': 'SUPLEMENTACAO',
              'exercicios': 'ATIVIDADE_FISICA'
            };
            
            const etapa = solutionMapping[solutionType];
            if (etapa) {
              // Atualizar a consulta com a etapa selecionada
              handleSelectSolucao(etapa);
              // Voltar para a tela principal
              setShowSolutionsViewer(false);
            }
          }}
        />
      );
    }
    
    const contentType = renderConsultationContent();

    // Se for SELECT_SOLUCAO, renderiza a tela de seleção de soluções
    if (typeof contentType === 'string' && contentType === 'SELECT_SOLUCAO') {
      return (
        <div className="consultas-container consultas-details-container">
          <div className="consultas-header">
            <button 
              className="back-button"
              onClick={handleBackToList}
              style={{ marginRight: '15px', display: 'flex', alignItems: 'center', gap: '5px' }}
            >
              <ArrowLeft className="w-5 h-5" />
              Voltar
            </button>
            <h1 className="consultas-title">Selecionar Solução</h1>
          </div>

          <div style={{
            padding: '40px 20px',
            maxWidth: '1200px',
            margin: '0 auto'
          }}>
            <div style={{
              textAlign: 'center',
              marginBottom: '40px'
            }}>
              <h2 style={{
                fontSize: '28px',
                fontWeight: '700',
                color: '#1f2937',
                marginBottom: '12px'
              }}>
                Escolha uma das soluções para continuar:
              </h2>
              <p style={{
                fontSize: '16px',
                color: '#6b7280',
                margin: 0
              }}>
                Selecione a solução que deseja implementar para este paciente.
              </p>
            </div>

            <div style={{
              display: 'grid',
              gridTemplateColumns: 'repeat(auto-fit, minmax(280px, 1fr))',
              gap: '24px',
              marginTop: '40px'
            }}>
              {/* Livro da Vida */}
              <div
                className="solucao-card"
                onClick={() => handleSelectSolucao('MENTALIDADE')}
                style={{
                  background: 'white',
                  borderRadius: '12px',
                  padding: '32px',
                  boxShadow: '0 4px 6px rgba(0, 0, 0, 0.07)',
                  border: '2px solid #e5e7eb',
                  cursor: isSaving ? 'not-allowed' : 'pointer',
                  transition: 'all 0.2s ease',
                  opacity: isSaving ? 0.6 : 1,
                  display: 'flex',
                  flexDirection: 'column',
                  alignItems: 'center',
                  textAlign: 'center'
                }}
                onMouseEnter={(e) => {
                  if (!isSaving) {
                    e.currentTarget.style.borderColor = '#3b82f6';
                    e.currentTarget.style.boxShadow = '0 8px 16px rgba(59, 130, 246, 0.15)';
                  }
                }}
                onMouseLeave={(e) => {
                  if (!isSaving) {
                    e.currentTarget.style.borderColor = '#e5e7eb';
                    e.currentTarget.style.boxShadow = '0 4px 6px rgba(0, 0, 0, 0.07)';
                  }
                }}
              >
                <div className="solucao-icon" style={{
                  width: '64px',
                  height: '64px',
                  borderRadius: '12px',
                  background: 'linear-gradient(135deg, #3b82f6 0%, #2563eb 100%)',
                  display: 'flex',
                  alignItems: 'center',
                  justifyContent: 'center',
                  marginBottom: '20px'
                }}>
                  <svg xmlns="http://www.w3.org/2000/svg" width="32" height="32" viewBox="0 0 24 24" fill="none" stroke="white" strokeWidth="2" strokeLinecap="round" strokeLinejoin="round">
                    <path d="M4 19.5v-15A2.5 2.5 0 0 1 6.5 2H20v20H6.5a2.5 2.5 0 0 1 0-5H20"></path>
                  </svg>
                </div>
                <h3 style={{
                  fontSize: '20px',
                  fontWeight: '600',
                  color: '#1f2937',
                  marginBottom: '8px',
                  margin: 0
                }}>Livro da Vida</h3>
                <p style={{
                  fontSize: '14px',
                  color: '#6b7280',
                  margin: 0
                }}>Transformação Mental e Emocional</p>
              </div>

              {/* Alimentação */}
              <div
                className="solucao-card"
                onClick={() => handleSelectSolucao('ALIMENTACAO')}
                style={{
                  background: 'white',
                  borderRadius: '12px',
                  padding: '32px',
                  boxShadow: '0 4px 6px rgba(0, 0, 0, 0.07)',
                  border: '2px solid #e5e7eb',
                  cursor: isSaving ? 'not-allowed' : 'pointer',
                  transition: 'all 0.2s ease',
                  opacity: isSaving ? 0.6 : 1,
                  display: 'flex',
                  flexDirection: 'column',
                  alignItems: 'center',
                  textAlign: 'center'
                }}
                onMouseEnter={(e) => {
                  if (!isSaving) {
                    e.currentTarget.style.borderColor = '#3b82f6';
                    e.currentTarget.style.boxShadow = '0 8px 16px rgba(59, 130, 246, 0.15)';
                  }
                }}
                onMouseLeave={(e) => {
                  if (!isSaving) {
                    e.currentTarget.style.borderColor = '#e5e7eb';
                    e.currentTarget.style.boxShadow = '0 4px 6px rgba(0, 0, 0, 0.07)';
                  }
                }}
              >
                <div className="solucao-icon" style={{
                  width: '64px',
                  height: '64px',
                  borderRadius: '12px',
                  background: 'linear-gradient(135deg, #10b981 0%, #059669 100%)',
                  display: 'flex',
                  alignItems: 'center',
                  justifyContent: 'center',
                  marginBottom: '20px'
                }}>
                  <svg xmlns="http://www.w3.org/2000/svg" width="32" height="32" viewBox="0 0 24 24" fill="none" stroke="white" strokeWidth="2" strokeLinecap="round" strokeLinejoin="round">
                    <path d="M12 2C6.48 2 2 6.48 2 12s4.48 10 10 10 10-4.48 10-10S17.52 2 12 2zm0 18c-4.41 0-8-3.59-8-8s3.59-8 8-8 8 3.59 8 8-3.59 8-8 8z"></path>
                    <path d="M12 8c-2.21 0-4 1.79-4 4s1.79 4 4 4 4-1.79 4-4-1.79-4-4-4z"></path>
                    <path d="M12 10c-1.1 0-2 .9-2 2s.9 2 2 2 2-.9 2-2-.9-2-2-2z"></path>
                  </svg>
                </div>
                <h3 style={{
                  fontSize: '20px',
                  fontWeight: '600',
                  color: '#1f2937',
                  marginBottom: '8px',
                  margin: 0
                }}>Alimentação</h3>
                <p style={{
                  fontSize: '14px',
                  color: '#6b7280',
                  margin: 0
                }}>Plano Nutricional Personalizado</p>
              </div>

              {/* Suplementação */}
              <div
                className="solucao-card"
                onClick={() => handleSelectSolucao('SUPLEMENTACAO')}
                style={{
                  background: 'white',
                  borderRadius: '12px',
                  padding: '32px',
                  boxShadow: '0 4px 6px rgba(0, 0, 0, 0.07)',
                  border: '2px solid #e5e7eb',
                  cursor: isSaving ? 'not-allowed' : 'pointer',
                  transition: 'all 0.2s ease',
                  opacity: isSaving ? 0.6 : 1,
                  display: 'flex',
                  flexDirection: 'column',
                  alignItems: 'center',
                  textAlign: 'center'
                }}
                onMouseEnter={(e) => {
                  if (!isSaving) {
                    e.currentTarget.style.borderColor = '#3b82f6';
                    e.currentTarget.style.boxShadow = '0 8px 16px rgba(59, 130, 246, 0.15)';
                  }
                }}
                onMouseLeave={(e) => {
                  if (!isSaving) {
                    e.currentTarget.style.borderColor = '#e5e7eb';
                    e.currentTarget.style.boxShadow = '0 4px 6px rgba(0, 0, 0, 0.07)';
                  }
                }}
              >
                <div className="solucao-icon" style={{
                  width: '64px',
                  height: '64px',
                  borderRadius: '12px',
                  background: 'linear-gradient(135deg, #8b5cf6 0%, #7c3aed 100%)',
                  display: 'flex',
                  alignItems: 'center',
                  justifyContent: 'center',
                  marginBottom: '20px'
                }}>
                  <svg xmlns="http://www.w3.org/2000/svg" width="32" height="32" viewBox="0 0 24 24" fill="none" stroke="white" strokeWidth="2" strokeLinecap="round" strokeLinejoin="round">
                    <rect x="3" y="8" width="18" height="12" rx="2"></rect>
                    <path d="M7 8V6a2 2 0 0 1 2-2h6a2 2 0 0 1 2 2v2"></path>
                    <line x1="12" y1="14" x2="12" y2="14.01"></line>
                  </svg>
                </div>
                <h3 style={{
                  fontSize: '20px',
                  fontWeight: '600',
                  color: '#1f2937',
                  marginBottom: '8px',
                  margin: 0
                }}>Suplementação</h3>
                <p style={{
                  fontSize: '14px',
                  color: '#6b7280',
                  margin: 0
                }}>Protocolo de Suplementos</p>
              </div>

              {/* Atividade Física */}
              <div
                className="solucao-card"
                onClick={() => handleSelectSolucao('ATIVIDADE_FISICA')}
                style={{
                  background: 'white',
                  borderRadius: '12px',
                  padding: '32px',
                  boxShadow: '0 4px 6px rgba(0, 0, 0, 0.07)',
                  border: '2px solid #e5e7eb',
                  cursor: isSaving ? 'not-allowed' : 'pointer',
                  transition: 'all 0.2s ease',
                  opacity: isSaving ? 0.6 : 1,
                  display: 'flex',
                  flexDirection: 'column',
                  alignItems: 'center',
                  textAlign: 'center'
                }}
                onMouseEnter={(e) => {
                  if (!isSaving) {
                    e.currentTarget.style.borderColor = '#3b82f6';
                    e.currentTarget.style.boxShadow = '0 8px 16px rgba(59, 130, 246, 0.15)';
                  }
                }}
                onMouseLeave={(e) => {
                  if (!isSaving) {
                    e.currentTarget.style.borderColor = '#e5e7eb';
                    e.currentTarget.style.boxShadow = '0 4px 6px rgba(0, 0, 0, 0.07)';
                  }
                }}
              >
                <div className="solucao-icon" style={{
                  width: '64px',
                  height: '64px',
                  borderRadius: '12px',
                  background: 'linear-gradient(135deg, #f59e0b 0%, #d97706 100%)',
                  display: 'flex',
                  alignItems: 'center',
                  justifyContent: 'center',
                  marginBottom: '20px'
                }}>
                  <svg xmlns="http://www.w3.org/2000/svg" width="32" height="32" viewBox="0 0 24 24" fill="none" stroke="white" strokeWidth="2" strokeLinecap="round" strokeLinejoin="round">
                    <path d="M6.5 6.5h11l-1 7h-9l1-7z"></path>
                    <path d="M9.5 6.5V4.5a2 2 0 0 1 2-2h1a2 2 0 0 1 2 2v2"></path>
                    <path d="M12 13.5v5"></path>
                    <path d="M8 16.5h8"></path>
                  </svg>
                </div>
                <h3 style={{
                  fontSize: '20px',
                  fontWeight: '600',
                  color: '#1f2937',
                  marginBottom: '8px',
                  margin: 0
                }}>Atividade Física</h3>
                <p style={{
                  fontSize: '14px',
                  color: '#6b7280',
                  margin: 0
                }}>Programa de Exercícios</p>
              </div>
            </div>
          </div>
        </div>
      );
    }

    // Se for DIAGNOSTICO, renderiza a tela de diagnóstico
    if (typeof contentType === 'string' && contentType === 'DIAGNOSTICO') {
      //console.log('🔍 Renderizando tela de DIAGNOSTICO para consulta:', consultaId);
      return (
        <>
        <div className="consultas-container consultas-details-container">
          <div className="consultas-header">
            <button 
              className="back-button"
              onClick={handleBackToList}
              style={{ marginRight: '15px', display: 'flex', alignItems: 'center', gap: '5px' }}
            >
              <ArrowLeft className="w-5 h-5" />
              Voltar
            </button>
            <h1 className="consultas-title">Diagnóstico</h1>
          </div>

          {/* Informações da Consulta - Card no Topo */}
          <div className="consultation-info-card">
            <div className="consultation-info-grid">
              <div className="info-block">
                <div className="info-icon-wrapper">
                  <User className="w-5 h-5" />
                </div>
                <div className="info-content">
                  <span className="info-label">Paciente</span>
                  <span className="info-value">{consultaDetails.patient_name}</span>
                </div>
              </div>

              <div className="info-block">
                <div className="info-icon-wrapper">
                  <Calendar className="w-5 h-5" />
                </div>
                <div className="info-content">
                  <span className="info-label">Data/Hora Início</span>
                  <span className="info-value">
                    {consultaDetails.consulta_inicio 
                      ? `${formatDateOnly(consultaDetails.consulta_inicio)} ${formatTime(consultaDetails.consulta_inicio)}`
                      : formatFullDate(consultaDetails.created_at)}
                  </span>
                </div>
              </div>

              <div className="info-block">
                <div className="info-icon-wrapper">
                  <Clock className="w-5 h-5" />
                </div>
                <div className="info-content">
                  <span className="info-label">Data/Hora Fim</span>
                  <span className="info-value">
                    {(() => {
                      console.log('🔍 Renderizando Data/Hora Fim:', {
                        consulta_fim: consultaDetails.consulta_fim,
                        existe: !!consultaDetails.consulta_fim
                      });
                      return consultaDetails.consulta_fim 
                        ? `${formatDateOnly(consultaDetails.consulta_fim)} ${formatTime(consultaDetails.consulta_fim)}`
                        : 'N/A';
                    })()}
                  </span>
                </div>
              </div>

              <div className="info-block">
                <div className="info-icon-wrapper">
                  {consultaDetails.consultation_type === 'PRESENCIAL' ? (
                    <User className="w-5 h-5" />
                  ) : (
                    <Video className="w-5 h-5" />
                  )}
                </div>
                <div className="info-content">
                  <span className="info-label">Tipo</span>
                  <span className="info-value">{mapConsultationType(consultaDetails.consultation_type)}</span>
                </div>
              </div>

              <div className="info-block">
                <div className="info-icon-wrapper">
                  <Clock className="w-5 h-5" />
                </div>
                <div className="info-content">
                  <span className="info-label">Duração</span>
                  <span className="info-value">{formatDuration(consultaDetails.duration)}</span>
                </div>
              </div>

              <div className="info-block">
                <div className="info-icon-wrapper status-icon">
                  <AlertCircle className="w-5 h-5" />
                </div>
                <div className="info-content">
                  <span className="info-label">Status</span>
                  <StatusBadge 
                    status={mapBackendStatus(consultaDetails.status)}
                    size="md"
                    showIcon={true}
                  />
                </div>
              </div>
            </div>
          </div>

          <div className="details-two-column-layout">
            {/* Coluna Esquerda - Chat com IA */}
            <div className="chat-column">
              <div className="chat-container">
                <div className="chat-header">
                  <h3>Chat com IA - Assistente de Diagnóstico</h3>
                  {selectedField && (
                    <p className="chat-field-indicator">
                      <Sparkles className="w-4 h-4 inline mr-1" />
                      Editando: <strong>{selectedField.label}</strong>
                    </p>
                  )}
                </div>
                
                <div className="chat-messages">
                  {!selectedField ? (
                    <div className="chat-empty-state">
                      <Sparkles className="w-12 h-12 text-gray-300 mx-auto mb-3" />
                      <p className="text-gray-500 text-center">
                        Selecione um campo do diagnóstico clicando no ícone <Sparkles className="w-4 h-4 inline" /> para começar a editar com IA
                      </p>
                    </div>
                  ) : chatMessages.length === 0 ? (
                    <div className="chat-empty-state">
                      <p className="text-gray-500 text-center">
                        Digite uma mensagem para começar a conversa sobre <strong>{selectedField.label}</strong>
                      </p>
                    </div>
                  ) : (
                    <>
                      {chatMessages.map((message, index) => (
                        <div 
                          key={index} 
                          className={message.role === 'user' ? 'message user-message' : 'message ai-message'}
                        >
                          <div className={message.role === 'user' ? 'message-avatar user-avatar' : 'message-avatar ai-avatar'}>
                            {message.role === 'user' ? <User className="w-5 h-5" /> : <Sparkles className="w-5 h-5" />}
                          </div>
                          <div className="message-content">
                            <p>{message.content}</p>
                          </div>
                        </div>
                      ))}
                      {isTyping && (
                        <div className="message ai-message">
                          <div className="message-avatar ai-avatar">
                            <Sparkles className="w-5 h-5" />
                          </div>
                          <div className="message-content">
                            <div className="typing-indicator">
                              <span></span>
                              <span></span>
                              <span></span>
                            </div>
                          </div>
                        </div>
                      )}
                    </>
                  )}
                </div>

                <div className="chat-input-area">
                  <input 
                    type="text"
                    className="chat-input"
                    placeholder="Digite sua mensagem..."
                    value={chatInput}
                    onChange={(e) => setChatInput(e.target.value)}
                    onKeyPress={(e) => e.key === 'Enter' && handleSendAIMessage()}
                    disabled={!selectedField || isTyping}
                  />
                  <button 
                    className="chat-send-button"
                    onClick={handleSendAIMessage}
                    disabled={!selectedField || !chatInput.trim() || isTyping}
                  >
                    <FileText className="w-5 h-5" />
                  </button>
                </div>
              </div>
            </div>

            {/* Coluna Direita - Diagnóstico + Anamnese (somente leitura) */}
            <div className="anamnese-column">
              <div className="anamnese-container">
                <div className="anamnese-header" style={{ display: 'flex', justifyContent: 'space-between', alignItems: 'center' }}>
                  <h2>Diagnóstico Integrativo</h2>
                  <button
                    type="button"
                    onClick={(e) => {
                      e.preventDefault();
                      e.stopPropagation();
                      requestAdvanceConfirmation(
                        handleSaveDiagnosticoAndContinue,
                        'Você está prestes a avançar para a etapa de Solução. Esta ação iniciará o processamento da solução integrativa. Deseja continuar?'
                      );
                    }}
                    disabled={isSaving}
                    style={{
                      display: 'flex',
                      alignItems: 'center',
                      gap: '8px',
                      padding: '10px 20px',
                      background: isSaving ? '#9ca3af' : '#10b981',
                      color: 'white',
                      border: 'none',
                      borderRadius: '8px',
                      fontSize: '14px',
                      fontWeight: '600',
                      cursor: isSaving ? 'not-allowed' : 'pointer',
                      transition: 'all 0.2s ease',
                    }}
                    onMouseEnter={(e) => {
                      if (!isSaving) {
                        e.currentTarget.style.background = '#059669';
                      }
                    }}
                    onMouseLeave={(e) => {
                      if (!isSaving) {
                        e.currentTarget.style.background = '#10b981';
                      }
                    }}
                  >
                    {isSaving ? (
                      <>
                        <div className="loading-spinner-small"></div>
                        Salvando...
                      </>
                    ) : (
                      <>
                        <ArrowRight className="w-4 h-4" />
                        Avançar
                      </>
                    )}
                  </button>
                </div>

                <div className="anamnese-content">
                  <DiagnosticoSection 
                    consultaId={consultaId}
                    selectedField={selectedField}
                    chatMessages={chatMessages}
                    isTyping={isTyping}
                    chatInput={chatInput}
                    onFieldSelect={handleFieldSelect}
                    onSendMessage={handleSendAIMessage}
                    onChatInputChange={setChatInput}
                  />

                  {/* Seção de Anamnese (Somente Leitura) */}
                  <CollapsibleSection title="Anamnese (Consulta)" defaultOpen={false}>
                    <div className="anamnese-subsection" style={{ opacity: 0.85, userSelect: 'text', position: 'relative' }}>
                      <AnamneseSection 
                        consultaId={consultaId}
                        selectedField={null}
                        chatMessages={[]}
                        isTyping={false}
                        chatInput=""
                        onFieldSelect={() => {}}
                        onSendMessage={() => {}}
                        onChatInputChange={() => {}}
                        readOnly={true}
                        renderViewSolutionsButton={renderViewSolutionsButton}
                      />
                    </div>
                  </CollapsibleSection>
                </div>
              </div>
            </div>
          </div>
        </div>
        {showAdvanceModal && (
          <div className="modal-overlay" onClick={cancelAdvance}>
            <div className="modal-content" onClick={(e) => e.stopPropagation()} style={{ maxWidth: '500px' }}>
              <div className="modal-header">
                <div className="modal-icon" style={{ background: '#10b981', color: 'white' }}>
                  <ArrowRight className="w-6 h-6" />
                </div>
                <h3 className="modal-title">Avançar para Próxima Etapa</h3>
              </div>
              
              <div className="modal-body">
                <p className="modal-text" style={{ marginBottom: '15px' }}>
                  {advanceMessage}
                </p>
              </div>
              
              <div className="modal-footer">
                <button 
                  className="modal-button cancel-button"
                  onClick={cancelAdvance}
                  disabled={isSaving}
                >
                  Cancelar
                </button>
                <button 
                  className="modal-button"
                  onClick={confirmAdvance}
                  disabled={isSaving}
                  style={{
                    background: '#10b981',
                    color: 'white',
                    display: 'flex',
                    alignItems: 'center',
                    gap: '8px'
                  }}
                >
                  {isSaving ? (
                    <>
                      <div className="loading-spinner-small"></div>
                      Processando...
                    </>
                  ) : (
                    <>
                      <ArrowRight className="w-4 h-4" />
                      Avançar
                    </>
                  )}
                </button>
              </div>
            </div>
          </div>
        )}
        </>
      );
    }

    // Se for SELECT_SOLUCAO, renderiza a tela de seleção de soluções
    if (typeof contentType === 'string' && contentType === 'SELECT_SOLUCAO') {
      return (
        <div className="consultas-container consultas-details-container">
          <div className="consultas-header">
            <button 
              className="back-button"
              onClick={handleBackToList}
              style={{ marginRight: '15px', display: 'flex', alignItems: 'center', gap: '5px' }}
            >
              <ArrowLeft className="w-5 h-5" />
              Voltar
            </button>
            <h1 className="consultas-title">Selecionar Solução</h1>
          </div>

          <div style={{
            padding: '40px 20px',
            maxWidth: '1200px',
            margin: '0 auto'
          }}>
            <div style={{
              textAlign: 'center',
              marginBottom: '40px'
            }}>
              <h2 style={{
                fontSize: '28px',
                fontWeight: '700',
                color: '#1f2937',
                marginBottom: '12px'
              }}>
                Escolha uma das soluções para continuar:
              </h2>
              <p style={{
                fontSize: '16px',
                color: '#6b7280',
                margin: 0
              }}>
                Selecione a solução que deseja implementar para este paciente.
              </p>
            </div>

            <div style={{
              display: 'grid',
              gridTemplateColumns: 'repeat(auto-fit, minmax(280px, 1fr))',
              gap: '24px',
              marginTop: '40px'
            }}>
              {/* Livro da Vida */}
              <div
                className="solucao-card"
                onClick={() => handleSelectSolucao('MENTALIDADE')}
                style={{
                  background: 'white',
                  borderRadius: '12px',
                  padding: '32px',
                  boxShadow: '0 4px 6px rgba(0, 0, 0, 0.07)',
                  border: '2px solid #e5e7eb',
                  cursor: isSaving ? 'not-allowed' : 'pointer',
                  transition: 'all 0.2s ease',
                  opacity: isSaving ? 0.6 : 1,
                  display: 'flex',
                  flexDirection: 'column',
                  alignItems: 'center',
                  textAlign: 'center'
                }}
                onMouseEnter={(e) => {
                  if (!isSaving) {
                    e.currentTarget.style.borderColor = '#3b82f6';
                    e.currentTarget.style.boxShadow = '0 8px 16px rgba(59, 130, 246, 0.15)';
                  }
                }}
                onMouseLeave={(e) => {
                  if (!isSaving) {
                    e.currentTarget.style.borderColor = '#e5e7eb';
                    e.currentTarget.style.boxShadow = '0 4px 6px rgba(0, 0, 0, 0.07)';
                  }
                }}
              >
                <div className="solucao-icon" style={{
                  width: '64px',
                  height: '64px',
                  borderRadius: '12px',
                  background: 'linear-gradient(135deg, #3b82f6 0%, #2563eb 100%)',
                  display: 'flex',
                  alignItems: 'center',
                  justifyContent: 'center',
                  marginBottom: '20px'
                }}>
                  <svg xmlns="http://www.w3.org/2000/svg" width="32" height="32" viewBox="0 0 24 24" fill="none" stroke="white" strokeWidth="2" strokeLinecap="round" strokeLinejoin="round">
                    <path d="M4 19.5v-15A2.5 2.5 0 0 1 6.5 2H20v20H6.5a2.5 2.5 0 0 1 0-5H20"></path>
                  </svg>
                </div>
                <h3 style={{
                  fontSize: '20px',
                  fontWeight: '600',
                  color: '#1f2937',
                  marginBottom: '8px',
                  margin: 0
                }}>Livro da Vida</h3>
                <p style={{
                  fontSize: '14px',
                  color: '#6b7280',
                  margin: 0
                }}>Transformação Mental e Emocional</p>
              </div>

              {/* Alimentação */}
              <div
                className="solucao-card"
                onClick={() => handleSelectSolucao('ALIMENTACAO')}
                style={{
                  background: 'white',
                  borderRadius: '12px',
                  padding: '32px',
                  boxShadow: '0 4px 6px rgba(0, 0, 0, 0.07)',
                  border: '2px solid #e5e7eb',
                  cursor: isSaving ? 'not-allowed' : 'pointer',
                  transition: 'all 0.2s ease',
                  opacity: isSaving ? 0.6 : 1,
                  display: 'flex',
                  flexDirection: 'column',
                  alignItems: 'center',
                  textAlign: 'center'
                }}
                onMouseEnter={(e) => {
                  if (!isSaving) {
                    e.currentTarget.style.borderColor = '#3b82f6';
                    e.currentTarget.style.boxShadow = '0 8px 16px rgba(59, 130, 246, 0.15)';
                  }
                }}
                onMouseLeave={(e) => {
                  if (!isSaving) {
                    e.currentTarget.style.borderColor = '#e5e7eb';
                    e.currentTarget.style.boxShadow = '0 4px 6px rgba(0, 0, 0, 0.07)';
                  }
                }}
              >
                <div className="solucao-icon" style={{
                  width: '64px',
                  height: '64px',
                  borderRadius: '12px',
                  background: 'linear-gradient(135deg, #10b981 0%, #059669 100%)',
                  display: 'flex',
                  alignItems: 'center',
                  justifyContent: 'center',
                  marginBottom: '20px'
                }}>
                  <svg xmlns="http://www.w3.org/2000/svg" width="32" height="32" viewBox="0 0 24 24" fill="none" stroke="white" strokeWidth="2" strokeLinecap="round" strokeLinejoin="round">
                    <path d="M12 2C6.48 2 2 6.48 2 12s4.48 10 10 10 10-4.48 10-10S17.52 2 12 2zm0 18c-4.41 0-8-3.59-8-8s3.59-8 8-8 8 3.59 8 8-3.59 8-8 8z"></path>
                    <path d="M12 8c-2.21 0-4 1.79-4 4s1.79 4 4 4 4-1.79 4-4-1.79-4-4-4z"></path>
                    <path d="M12 10c-1.1 0-2 .9-2 2s.9 2 2 2 2-.9 2-2-.9-2-2-2z"></path>
                  </svg>
                </div>
                <h3 style={{
                  fontSize: '20px',
                  fontWeight: '600',
                  color: '#1f2937',
                  marginBottom: '8px',
                  margin: 0
                }}>Alimentação</h3>
                <p style={{
                  fontSize: '14px',
                  color: '#6b7280',
                  margin: 0
                }}>Plano Nutricional Personalizado</p>
              </div>

              {/* Suplementação */}
              <div
                className="solucao-card"
                onClick={() => handleSelectSolucao('SUPLEMENTACAO')}
                style={{
                  background: 'white',
                  borderRadius: '12px',
                  padding: '32px',
                  boxShadow: '0 4px 6px rgba(0, 0, 0, 0.07)',
                  border: '2px solid #e5e7eb',
                  cursor: isSaving ? 'not-allowed' : 'pointer',
                  transition: 'all 0.2s ease',
                  opacity: isSaving ? 0.6 : 1,
                  display: 'flex',
                  flexDirection: 'column',
                  alignItems: 'center',
                  textAlign: 'center'
                }}
                onMouseEnter={(e) => {
                  if (!isSaving) {
                    e.currentTarget.style.borderColor = '#3b82f6';
                    e.currentTarget.style.boxShadow = '0 8px 16px rgba(59, 130, 246, 0.15)';
                  }
                }}
                onMouseLeave={(e) => {
                  if (!isSaving) {
                    e.currentTarget.style.borderColor = '#e5e7eb';
                    e.currentTarget.style.boxShadow = '0 4px 6px rgba(0, 0, 0, 0.07)';
                  }
                }}
              >
                <div className="solucao-icon" style={{
                  width: '64px',
                  height: '64px',
                  borderRadius: '12px',
                  background: 'linear-gradient(135deg, #8b5cf6 0%, #7c3aed 100%)',
                  display: 'flex',
                  alignItems: 'center',
                  justifyContent: 'center',
                  marginBottom: '20px'
                }}>
                  <svg xmlns="http://www.w3.org/2000/svg" width="32" height="32" viewBox="0 0 24 24" fill="none" stroke="white" strokeWidth="2" strokeLinecap="round" strokeLinejoin="round">
                    <rect x="3" y="8" width="18" height="12" rx="2"></rect>
                    <path d="M7 8V6a2 2 0 0 1 2-2h6a2 2 0 0 1 2 2v2"></path>
                    <line x1="12" y1="14" x2="12" y2="14.01"></line>
                  </svg>
                </div>
                <h3 style={{
                  fontSize: '20px',
                  fontWeight: '600',
                  color: '#1f2937',
                  marginBottom: '8px',
                  margin: 0
                }}>Suplementação</h3>
                <p style={{
                  fontSize: '14px',
                  color: '#6b7280',
                  margin: 0
                }}>Protocolo de Suplementos</p>
              </div>

              {/* Atividade Física */}
              <div
                className="solucao-card"
                onClick={() => handleSelectSolucao('ATIVIDADE_FISICA')}
                style={{
                  background: 'white',
                  borderRadius: '12px',
                  padding: '32px',
                  boxShadow: '0 4px 6px rgba(0, 0, 0, 0.07)',
                  border: '2px solid #e5e7eb',
                  cursor: isSaving ? 'not-allowed' : 'pointer',
                  transition: 'all 0.2s ease',
                  opacity: isSaving ? 0.6 : 1,
                  display: 'flex',
                  flexDirection: 'column',
                  alignItems: 'center',
                  textAlign: 'center'
                }}
                onMouseEnter={(e) => {
                  if (!isSaving) {
                    e.currentTarget.style.borderColor = '#3b82f6';
                    e.currentTarget.style.boxShadow = '0 8px 16px rgba(59, 130, 246, 0.15)';
                  }
                }}
                onMouseLeave={(e) => {
                  if (!isSaving) {
                    e.currentTarget.style.borderColor = '#e5e7eb';
                    e.currentTarget.style.boxShadow = '0 4px 6px rgba(0, 0, 0, 0.07)';
                  }
                }}
              >
                <div className="solucao-icon" style={{
                  width: '64px',
                  height: '64px',
                  borderRadius: '12px',
                  background: 'linear-gradient(135deg, #f59e0b 0%, #d97706 100%)',
                  display: 'flex',
                  alignItems: 'center',
                  justifyContent: 'center',
                  marginBottom: '20px'
                }}>
                  <svg xmlns="http://www.w3.org/2000/svg" width="32" height="32" viewBox="0 0 24 24" fill="none" stroke="white" strokeWidth="2" strokeLinecap="round" strokeLinejoin="round">
                    <path d="M6.5 6.5h11l-1 7h-9l1-7z"></path>
                    <path d="M9.5 6.5V4.5a2 2 0 0 1 2-2h1a2 2 0 0 1 2 2v2"></path>
                    <path d="M12 13.5v5"></path>
                    <path d="M8 16.5h8"></path>
                  </svg>
                </div>
                <h3 style={{
                  fontSize: '20px',
                  fontWeight: '600',
                  color: '#1f2937',
                  marginBottom: '8px',
                  margin: 0
                }}>Atividade Física</h3>
                <p style={{
                  fontSize: '14px',
                  color: '#6b7280',
                  margin: 0
                }}>Programa de Exercícios</p>
              </div>
            </div>
          </div>
        </div>
      );
    }

    // Se for SOLUCAO_MENTALIDADE, renderiza a tela de Livro da Vida
    if (contentType === 'SOLUCAO_MENTALIDADE') {
      return (
        <div className="consultas-container consultas-details-container">
          <div className="consultas-header">
            <button 
              className="back-button"
              onClick={handleBackToList}
              style={{ marginRight: '15px', display: 'flex', alignItems: 'center', gap: '5px' }}
            >
              <ArrowLeft className="w-5 h-5" />
              Voltar
            </button>
            <h1 className="consultas-title">Solução - Livro da Vida</h1>
            {renderViewSolutionsButton && renderViewSolutionsButton()}
          </div>

          {/* Informações da Consulta - Card no Topo */}
          <div className="consultation-info-card">
            <div className="consultation-info-grid">
              <div className="info-block">
                <div className="info-icon-wrapper">
                  <User className="w-5 h-5" />
                </div>
                <div className="info-content">
                  <span className="info-label">Paciente</span>
                  <span className="info-value">{consultaDetails.patient_name}</span>
                </div>
              </div>

              <div className="info-block">
                <div className="info-icon-wrapper">
                  <Calendar className="w-5 h-5" />
                </div>
                <div className="info-content">
                  <span className="info-label">Data/Hora Início</span>
                  <span className="info-value">
                    {consultaDetails.consulta_inicio 
                      ? `${formatDateOnly(consultaDetails.consulta_inicio)} ${formatTime(consultaDetails.consulta_inicio)}`
                      : formatFullDate(consultaDetails.created_at)}
                  </span>
                </div>
              </div>

              <div className="info-block">
                <div className="info-icon-wrapper">
                  <Clock className="w-5 h-5" />
                </div>
                <div className="info-content">
                  <span className="info-label">Data/Hora Fim</span>
                  <span className="info-value">
                    {(() => {
                      console.log('🔍 Renderizando Data/Hora Fim:', {
                        consulta_fim: consultaDetails.consulta_fim,
                        existe: !!consultaDetails.consulta_fim
                      });
                      return consultaDetails.consulta_fim 
                        ? `${formatDateOnly(consultaDetails.consulta_fim)} ${formatTime(consultaDetails.consulta_fim)}`
                        : 'N/A';
                    })()}
                  </span>
                </div>
              </div>

              <div className="info-block">
                <div className="info-icon-wrapper">
                  {consultaDetails.consultation_type === 'PRESENCIAL' ? (
                    <User className="w-5 h-5" />
                  ) : (
                    <Video className="w-5 h-5" />
                  )}
                </div>
                <div className="info-content">
                  <span className="info-label">Tipo</span>
                  <span className="info-value">{mapConsultationType(consultaDetails.consultation_type)}</span>
                </div>
              </div>

              <div className="info-block">
                <div className="info-icon-wrapper">
                  <Clock className="w-5 h-5" />
                </div>
                <div className="info-content">
                  <span className="info-label">Duração</span>
                  <span className="info-value">{formatDuration(consultaDetails.duration)}</span>
                </div>
              </div>

              <div className="info-block">
                <div className="info-icon-wrapper status-icon">
                  <AlertCircle className="w-5 h-5" />
                </div>
                <div className="info-content">
                  <span className="info-label">Status</span>
                  <span className="info-value">{getStatusText(consultaDetails.status)}</span>
                </div>
              </div>
            </div>
          </div>

          <div className="details-two-column-layout">
            {/* Coluna Esquerda - Chat com IA */}
            <div className="chat-column">
              <div className="chat-container">
                <div className="chat-header">
                  <h3>Chat com IA - Assistente de Solução Livro da Vida</h3>
                  {selectedField && (
                    <p className="chat-field-indicator">
                      <Sparkles className="w-4 h-4 inline mr-1" />
                      Editando: <strong>{selectedField.label}</strong>
                    </p>
                  )}
                </div>
                
                <div className="chat-messages">
                  {!selectedField ? (
                    <div className="chat-empty-state">
                      <Sparkles className="w-12 h-12 text-gray-300 mx-auto mb-3" />
                      <p className="text-gray-500 text-center">
                        Selecione um campo do protocolo de Livro da Vida clicando no ícone <Sparkles className="w-4 h-4 inline" /> para começar a editar com IA
                      </p>
                    </div>
                  ) : chatMessages.length === 0 ? (
                    <div className="chat-empty-state">
                      <p className="text-gray-500 text-center">
                        Digite uma mensagem para começar a conversa sobre <strong>{selectedField.label}</strong>
                      </p>
                    </div>
                  ) : (
                    <>
                      {chatMessages.map((message, index) => (
                        <div 
                          key={index} 
                          className={message.role === 'user' ? 'message user-message' : 'message ai-message'}
                        >
                          <div className={message.role === 'user' ? 'message-avatar user-avatar' : 'message-avatar ai-avatar'}>
                            {message.role === 'user' ? <User className="w-5 h-5" /> : <Sparkles className="w-5 h-5" />}
                          </div>
                          <div className="message-content">
                            <p>{message.content}</p>
                          </div>
                        </div>
                      ))}
                      {isTyping && (
                        <div className="message ai-message">
                          <div className="message-avatar ai-avatar">
                            <Sparkles className="w-5 h-5" />
                          </div>
                          <div className="message-content">
                            <div className="typing-indicator">
                              <span></span>
                              <span></span>
                              <span></span>
                            </div>
                          </div>
                        </div>
                      )}
                    </>
                  )}
                </div>

                <div className="chat-input-area">
                  <input 
                    type="text"
                    className="chat-input"
                    placeholder="Digite sua mensagem..."
                    value={chatInput}
                    onChange={(e) => setChatInput(e.target.value)}
                    onKeyPress={(e) => e.key === 'Enter' && handleSendAIMessage()}
                    disabled={!selectedField || isTyping}
                  />
                  <button 
                    className="chat-send-button"
                    onClick={handleSendAIMessage}
                    disabled={!selectedField || !chatInput.trim() || isTyping}
                  >
                    <FileText className="w-5 h-5" />
                  </button>
                </div>
              </div>
            </div>

            {/* Coluna Direita - Livro da Vida */}
            <div className="anamnese-column">
              <div className="anamnese-container">
                <div className="anamnese-header" style={{ display: 'flex', justifyContent: 'space-between', alignItems: 'center' }}>
                  <h2>Protocolo de Livro da Vida</h2>
                  <button
                    onClick={handleSaveMentalidadeAndContinue}
                    disabled={isSaving}
                    style={{
                      display: 'flex',
                      alignItems: 'center',
                      gap: '8px',
                      padding: '10px 20px',
                      background: isSaving ? '#9ca3af' : '#10b981',
                      color: 'white',
                      border: 'none',
                      borderRadius: '8px',
                      fontSize: '14px',
                      fontWeight: '600',
                      cursor: isSaving ? 'not-allowed' : 'pointer',
                      transition: 'all 0.2s ease',
                    }}
                    onMouseEnter={(e) => {
                      if (!isSaving) {
                        e.currentTarget.style.background = '#059669';
                      }
                    }}
                    onMouseLeave={(e) => {
                      if (!isSaving) {
                        e.currentTarget.style.background = '#10b981';
                      }
                    }}
                  >
                    {isSaving ? (
                      <>
                        <div className="loading-spinner-small"></div>
                        Salvando...
                      </>
                    ) : (
                      <>
                        <Save className="w-4 h-4" />
                        Salvar e Avançar para Suplementação
                      </>
                    )}
                  </button>
                </div>

                <div className="anamnese-content">
                  <MentalidadeSection 
                    consultaId={consultaId}
                    selectedField={selectedField}
                    chatMessages={chatMessages}
                    isTyping={isTyping}
                    chatInput={chatInput}
                    onFieldSelect={handleFieldSelect}
                    onSendMessage={handleSendAIMessage}
                    onChatInputChange={setChatInput}
                  />
                </div>
              </div>
            </div>
          </div>
        </div>
      );
    }

    // Se for SOLUCAO_SUPLEMENTACAO, renderiza a tela de Suplementação
    if (contentType === 'SOLUCAO_SUPLEMENTACAO') {
      return (
        <div className="consultas-container consultas-details-container">
          <div className="consultas-header">
            <button 
              className="back-button"
              onClick={handleBackToList}
              style={{ marginRight: '15px', display: 'flex', alignItems: 'center', gap: '5px' }}
            >
              <ArrowLeft className="w-5 h-5" />
              Voltar
            </button>
            <h1 className="consultas-title">Solução - Suplementação</h1>
            {renderViewSolutionsButton && renderViewSolutionsButton()}
          </div>

          {/* Informações da Consulta - Card no Topo */}
          <div className="consultation-info-card">
            <div className="consultation-info-grid">
              <div className="info-block">
                <div className="info-icon-wrapper">
                  <User className="w-5 h-5" />
                </div>
                <div className="info-content">
                  <span className="info-label">Paciente</span>
                  <span className="info-value">{consultaDetails.patient_name}</span>
                </div>
              </div>

              <div className="info-block">
                <div className="info-icon-wrapper">
                  <Calendar className="w-5 h-5" />
                </div>
                <div className="info-content">
                  <span className="info-label">Data/Hora Início</span>
                  <span className="info-value">
                    {consultaDetails.consulta_inicio 
                      ? `${formatDateOnly(consultaDetails.consulta_inicio)} ${formatTime(consultaDetails.consulta_inicio)}`
                      : formatFullDate(consultaDetails.created_at)}
                  </span>
                </div>
              </div>

              <div className="info-block">
                <div className="info-icon-wrapper">
                  <Clock className="w-5 h-5" />
                </div>
                <div className="info-content">
                  <span className="info-label">Data/Hora Fim</span>
                  <span className="info-value">
                    {(() => {
                      console.log('🔍 Renderizando Data/Hora Fim:', {
                        consulta_fim: consultaDetails.consulta_fim,
                        existe: !!consultaDetails.consulta_fim
                      });
                      return consultaDetails.consulta_fim 
                        ? `${formatDateOnly(consultaDetails.consulta_fim)} ${formatTime(consultaDetails.consulta_fim)}`
                        : 'N/A';
                    })()}
                  </span>
                </div>
              </div>

              <div className="info-block">
                <div className="info-icon-wrapper">
                  {consultaDetails.consultation_type === 'PRESENCIAL' ? (
                    <User className="w-5 h-5" />
                  ) : (
                    <Video className="w-5 h-5" />
                  )}
                </div>
                <div className="info-content">
                  <span className="info-label">Tipo</span>
                  <span className="info-value">{mapConsultationType(consultaDetails.consultation_type)}</span>
                </div>
              </div>

              <div className="info-block">
                <div className="info-icon-wrapper">
                  <Clock className="w-5 h-5" />
                </div>
                <div className="info-content">
                  <span className="info-label">Duração</span>
                  <span className="info-value">{formatDuration(consultaDetails.duration)}</span>
                </div>
              </div>

              <div className="info-block">
                <div className="info-icon-wrapper status-icon">
                  <AlertCircle className="w-5 h-5" />
                </div>
                <div className="info-content">
                  <span className="info-label">Status</span>
                  <span className="info-value">{getStatusText(consultaDetails.status)}</span>
                </div>
              </div>
            </div>
          </div>

          <div className="anamnese-container">
            <div className="anamnese-header" style={{ display: 'flex', justifyContent: 'space-between', alignItems: 'center' }}>
              <h2>Protocolo de Suplementação</h2>
              <button
                onClick={handleSaveSuplemementacaoAndContinue}
                disabled={isSaving}
                style={{
                  display: 'flex',
                  alignItems: 'center',
                  gap: '8px',
                  padding: '10px 20px',
                  background: isSaving ? '#9ca3af' : '#10b981',
                  color: 'white',
                  border: 'none',
                  borderRadius: '8px',
                  fontSize: '14px',
                  fontWeight: '600',
                  cursor: isSaving ? 'not-allowed' : 'pointer',
                  transition: 'all 0.2s ease',
                }}
                onMouseEnter={(e) => {
                  if (!isSaving) {
                    e.currentTarget.style.background = '#059669';
                  }
                }}
                onMouseLeave={(e) => {
                  if (!isSaving) {
                    e.currentTarget.style.background = '#10b981';
                  }
                }}
              >
                {isSaving ? (
                  <>
                    <div className="loading-spinner-small"></div>
                    Salvando...
                  </>
                ) : (
                  <>
                    <Save className="w-4 h-4" />
                    Salvar e Avançar para Hábitos de Vida
                  </>
                )}
              </button>
            </div>

            <div className="anamnese-content">
              <SuplemementacaoSection 
                consultaId={consultaId}
              />
            </div>
          </div>
        </div>
      );
    }

    // Se for SOLUCAO_ATIVIDADE_FISICA, renderiza a tela de Atividade Física
    if (contentType === 'SOLUCAO_ATIVIDADE_FISICA') {
      console.log('🔍 DEBUG [REFERENCIA] Renderizando tela SOLUCAO_ATIVIDADE_FISICA - consultaDetails:', consultaDetails);
      console.log('🔍 DEBUG [REFERENCIA] atividadeFisicaData length:', atividadeFisicaData.length);
      return (
        <div className="consultas-container consultas-details-container">
          <div className="consultas-header">
            <button 
              className="back-button"
              onClick={handleBackToList}
              style={{ marginRight: '15px', display: 'flex', alignItems: 'center', gap: '5px' }}
            >
              <ArrowLeft className="w-5 h-5" />
              Voltar para lista
            </button>
            <div className="consultation-info">
              <h1>Atividades Físicas</h1>
            </div>
            {renderViewSolutionsButton && renderViewSolutionsButton()}
          </div>

          <div className="consultation-content">
            {loadingAtividadeFisica ? (
              <div className="loading-container">
                <div className="loading-spinner"></div>
                <p>Carregando exercícios físicos...</p>
              </div>
            ) : (
              <div className="atividade-fisica-container">
                {(() => {
                  console.log('🔍 DEBUG [REFERENCIA] Renderizando atividade física - dados:', atividadeFisicaData.length, 'exercícios');
                  return null;
                })()}
                {atividadeFisicaData.length === 0 ? (
                  <div className="no-data">
                    <FileText className="w-16 h-16" style={{ color: '#6366f1', marginBottom: '20px' }} />
                    <h3>Nenhum exercício encontrado</h3>
                    <p>Não há exercícios físicos cadastrados para este paciente.</p>
                  </div>
                ) : (
                  <>
                    {/* Agrupar exercícios por nome_treino */}
                    {Object.entries(
                      atividadeFisicaData.reduce((acc, exercicio) => {
                        const treino = exercicio.nome_treino || 'Treino Sem Nome';
                        if (!acc[treino]) {
                          acc[treino] = [];
                        }
                        acc[treino].push(exercicio);
                        return acc;
                      }, {} as Record<string, ExercicioFisico[]>)
                    ).map(([nomeTreino, exercicios]: [string, ExercicioFisico[]]) => (
                      <div key={nomeTreino} className="treino-section">
                        <h2 className="treino-title">{nomeTreino}</h2>
                        <div className="exercicios-table-container">
                          <table className="exercicios-table">
                            <thead>
                              <tr>
                                <th>Nome do Exercício</th>
                                <th>Séries</th>
                                <th>Repetições</th>
                                <th>Descanso</th>
                                <th>Observações</th>
                              </tr>
                            </thead>
                            <tbody>
                              {exercicios.map((exercicio: ExercicioFisico) => (
                                <tr key={exercicio.id}>
                                  <td>
                                    {editingExercicio?.id === exercicio.id && editingExercicio?.field === 'nome_exercicio' ? (
                                      <input
                                        type="text"
                                        defaultValue={exercicio.nome_exercicio || ''}
                                        onBlur={(e) => handleSaveExercicio(exercicio.id, 'nome_exercicio', e.target.value)}
                                        onKeyDown={(e) => {
                                          if (e.key === 'Enter') {
                                            handleSaveExercicio(exercicio.id, 'nome_exercicio', e.currentTarget.value);
                                          }
                                          if (e.key === 'Escape') {
                                            setEditingExercicio(null);
                                          }
                                        }}
                                        autoFocus
                                        className="edit-input"
                                      />
                                    ) : (
                                      <span 
                                        className="editable-field"
                                        onClick={() => setEditingExercicio({ id: exercicio.id, field: 'nome_exercicio' })}
                                      >
                                        {exercicio.nome_exercicio || '-'}
                                      </span>
                                    )}
                                  </td>
                                  <td>
                                    {editingExercicio?.id === exercicio.id && editingExercicio?.field === 'series' ? (
                                      <input
                                        type="text"
                                        defaultValue={exercicio.series || ''}
                                        onBlur={(e) => handleSaveExercicio(exercicio.id, 'series', e.target.value)}
                                        onKeyDown={(e) => {
                                          if (e.key === 'Enter') {
                                            handleSaveExercicio(exercicio.id, 'series', e.currentTarget.value);
                                          }
                                          if (e.key === 'Escape') {
                                            setEditingExercicio(null);
                                          }
                                        }}
                                        autoFocus
                                        className="edit-input"
                                      />
                                    ) : (
                                      <span 
                                        className="editable-field"
                                        onClick={() => setEditingExercicio({ id: exercicio.id, field: 'series' })}
                                      >
                                        {exercicio.series || '-'}
                                      </span>
                                    )}
                                  </td>
                                  <td>
                                    {editingExercicio?.id === exercicio.id && editingExercicio?.field === 'repeticoes' ? (
                                      <input
                                        type="text"
                                        defaultValue={exercicio.repeticoes || ''}
                                        onBlur={(e) => handleSaveExercicio(exercicio.id, 'repeticoes', e.target.value)}
                                        onKeyDown={(e) => {
                                          if (e.key === 'Enter') {
                                            handleSaveExercicio(exercicio.id, 'repeticoes', e.currentTarget.value);
                                          }
                                          if (e.key === 'Escape') {
                                            setEditingExercicio(null);
                                          }
                                        }}
                                        autoFocus
                                        className="edit-input"
                                      />
                                    ) : (
                                      <span 
                                        className="editable-field"
                                        onClick={() => setEditingExercicio({ id: exercicio.id, field: 'repeticoes' })}
                                      >
                                        {exercicio.repeticoes || '-'}
                                      </span>
                                    )}
                                  </td>
                                  <td>
                                    {editingExercicio?.id === exercicio.id && editingExercicio?.field === 'descanso' ? (
                                      <input
                                        type="text"
                                        defaultValue={exercicio.descanso || ''}
                                        onBlur={(e) => handleSaveExercicio(exercicio.id, 'descanso', e.target.value)}
                                        onKeyDown={(e) => {
                                          if (e.key === 'Enter') {
                                            handleSaveExercicio(exercicio.id, 'descanso', e.currentTarget.value);
                                          }
                                          if (e.key === 'Escape') {
                                            setEditingExercicio(null);
                                          }
                                        }}
                                        autoFocus
                                        className="edit-input"
                                      />
                                    ) : (
                                      <span 
                                        className="editable-field"
                                        onClick={() => setEditingExercicio({ id: exercicio.id, field: 'descanso' })}
                                      >
                                        {exercicio.descanso || '-'}
                                      </span>
                                    )}
                                  </td>
                                  <td>
                                    {editingExercicio?.id === exercicio.id && editingExercicio?.field === 'observacoes' ? (
                                      <input
                                        type="text"
                                        defaultValue={exercicio.observacoes || ''}
                                        onBlur={(e) => handleSaveExercicio(exercicio.id, 'observacoes', e.target.value)}
                                        onKeyDown={(e) => {
                                          if (e.key === 'Enter') {
                                            handleSaveExercicio(exercicio.id, 'observacoes', e.currentTarget.value);
                                          }
                                          if (e.key === 'Escape') {
                                            setEditingExercicio(null);
                                          }
                                        }}
                                        autoFocus
                                        className="edit-input"
                                      />
                                    ) : (
                                      <span 
                                        className="editable-field"
                                        onClick={() => setEditingExercicio({ id: exercicio.id, field: 'observacoes' })}
                                      >
                                        {exercicio.observacoes || '-'}
                                      </span>
                                    )}
                                  </td>
                                </tr>
                              ))}
                            </tbody>
                          </table>
                        </div>
                      </div>
                    ))}

                    {/* Botão para continuar */}
                    <div className="save-section">
                      <button
                        className="save-button"
                        onClick={handleSaveAtividadeFisicaAndContinue}
                        disabled={isSaving}
                      >
                        {isSaving ? (
                          <>
                            <div className="loading-spinner-small"></div>
                            Salvando...
                          </>
                        ) : (
                          'Salvar e Avançar para Hábitos de Vida'
                        )}
                      </button>
                    </div>
                  </>
                )}
              </div>
            )}
          </div>
        </div>
      );
    }

    // Se for SOLUCAO_ALIMENTACAO, renderiza a tela de Alimentação
    if (contentType === 'SOLUCAO_ALIMENTACAO') {
      return (
        <div className="consultas-container consultas-details-container">
          <div className="consultas-header">
            <button 
              className="back-button"
              onClick={handleBackToList}
              style={{ marginRight: '15px', display: 'flex', alignItems: 'center', gap: '5px' }}
            >
              <ArrowLeft className="w-5 h-5" />
              Voltar
            </button>
            <h1 className="consultas-title">Solução - Alimentação</h1>
            {renderViewSolutionsButton && renderViewSolutionsButton()}
          </div>

          {/* Informações da Consulta - Card no Topo */}
          <div className="consultation-info-card">
            <div className="consultation-info-grid">
              <div className="info-block">
                <div className="info-icon-wrapper">
                  <User className="w-5 h-5" />
                </div>
                <div className="info-content">
                  <span className="info-label">Paciente</span>
                  <span className="info-value">{consultaDetails.patient_name}</span>
                </div>
              </div>

              <div className="info-block">
                <div className="info-icon-wrapper">
                  <Calendar className="w-5 h-5" />
                </div>
                <div className="info-content">
                  <span className="info-label">Data/Hora Início</span>
                  <span className="info-value">
                    {consultaDetails.consulta_inicio 
                      ? `${formatDateOnly(consultaDetails.consulta_inicio)} ${formatTime(consultaDetails.consulta_inicio)}`
                      : formatFullDate(consultaDetails.created_at)}
                  </span>
                </div>
              </div>

              <div className="info-block">
                <div className="info-icon-wrapper">
                  <Clock className="w-5 h-5" />
                </div>
                <div className="info-content">
                  <span className="info-label">Data/Hora Fim</span>
                  <span className="info-value">
                    {(() => {
                      console.log('🔍 Renderizando Data/Hora Fim:', {
                        consulta_fim: consultaDetails.consulta_fim,
                        existe: !!consultaDetails.consulta_fim
                      });
                      return consultaDetails.consulta_fim 
                        ? `${formatDateOnly(consultaDetails.consulta_fim)} ${formatTime(consultaDetails.consulta_fim)}`
                        : 'N/A';
                    })()}
                  </span>
                </div>
              </div>

              <div className="info-block">
                <div className="info-icon-wrapper">
                  {consultaDetails.consultation_type === 'PRESENCIAL' ? (
                    <User className="w-5 h-5" />
                  ) : (
                    <Video className="w-5 h-5" />
                  )}
                </div>
                <div className="info-content">
                  <span className="info-label">Tipo</span>
                  <span className="info-value">{mapConsultationType(consultaDetails.consultation_type)}</span>
                </div>
              </div>

              <div className="info-block">
                <div className="info-icon-wrapper">
                  <Clock className="w-5 h-5" />
                </div>
                <div className="info-content">
                  <span className="info-label">Duração</span>
                  <span className="info-value">{formatDuration(consultaDetails.duration)}</span>
                </div>
              </div>

              <div className="info-block">
                <div className="info-icon-wrapper status-icon">
                  <AlertCircle className="w-5 h-5" />
                </div>
                <div className="info-content">
                  <span className="info-label">Status</span>
                  <span className="info-value">{getStatusText(consultaDetails.status)}</span>
                </div>
              </div>
            </div>
          </div>

          {/* Coluna Única - Alimentação */}
          <div className="single-column-layout">
            <div className="anamnese-column">
              <div className="anamnese-container">
                <div className="anamnese-header" style={{ display: 'flex', justifyContent: 'space-between', alignItems: 'center' }}>
                  <h2>Protocolo de Alimentação</h2>
                  <button
                    onClick={handleSaveAlimentacaoAndContinue}
                    disabled={isSaving}
                    style={{
                      display: 'flex',
                      alignItems: 'center',
                      gap: '8px',
                      padding: '10px 20px',
                      background: isSaving ? '#9ca3af' : '#10b981',
                      color: 'white',
                      border: 'none',
                      borderRadius: '8px',
                      fontSize: '14px',
                      fontWeight: '600',
                      cursor: isSaving ? 'not-allowed' : 'pointer',
                      transition: 'all 0.2s ease',
                    }}
                    onMouseEnter={(e) => {
                      if (!isSaving) {
                        e.currentTarget.style.background = '#059669';
                      }
                    }}
                    onMouseLeave={(e) => {
                      if (!isSaving) {
                        e.currentTarget.style.background = '#10b981';
                      }
                    }}
                  >
                    {isSaving ? (
                      <>
                        <div className="loading-spinner-small"></div>
                        Salvando...
                      </>
                    ) : (
                      <>
                        <Save className="w-4 h-4" />
                        Próximo
                      </>
                    )}
                  </button>
                </div>

                <div className="anamnese-content">
                  <AlimentacaoSection 
                    consultaId={consultaId}
                  />
                </div>
              </div>
            </div>
          </div>
        </div>
      );
    }

    // Se for SOLUCAO_SELECTION, renderiza a tela de seleção de solução
    if (contentType === 'SOLUCAO_SELECTION') {
      return (
        <div className="consultas-container consultas-details-container">
          <div className="consultas-header">
            <button 
              className="back-button"
              onClick={handleBackToList}
              style={{ marginRight: '15px', display: 'flex', alignItems: 'center', gap: '5px' }}
            >
              <ArrowLeft className="w-5 h-5" />
              Voltar
            </button>
            <h1 className="consultas-title">Selecionar Solução</h1>
          </div>
          
          <div className="solucao-selection-container">
            <div className="solucao-selection-header">
              <h2>Escolha uma das soluções para continuar:</h2>
              <p>Selecione a solução que deseja implementar para este paciente.</p>
            </div>
            
            <div className="solucao-grid">
              <div 
                className="solucao-card"
                onClick={() => handleSelectSolucao('LTB')}
              >
                <div className="solucao-icon">
                  <Dna className="w-8 h-8" />
                </div>
                <h3>LTB</h3>
                <p>Limpeza Total do Bioma</p>
              </div>

              <div 
                className="solucao-card"
                onClick={() => handleSelectSolucao('MENTALIDADE')}
              >
                <div className="solucao-icon">
                  <Brain className="w-8 h-8" />
                </div>
                <h3>Livro da Vida</h3>
                <p>Transformação Mental e Emocional</p>
              </div>

              <div 
                className="solucao-card"
                onClick={() => handleSelectSolucao('ALIMENTACAO')}
              >
                <div className="solucao-icon">
                  <Apple className="w-8 h-8" />
                </div>
                <h3>Alimentação</h3>
                <p>Plano Nutricional Personalizado</p>
              </div>

              <div 
                className="solucao-card"
                onClick={() => handleSelectSolucao('SUPLEMENTACAO')}
              >
                <div className="solucao-icon">
                  <Pill className="w-8 h-8" />
                </div>
                <h3>Suplementação</h3>
                <p>Protocolo de Suplementos</p>
              </div>

              <div 
                className="solucao-card"
                onClick={() => handleSelectSolucao('ATIVIDADE_FISICA')}
              >
                <div className="solucao-icon">
                  <Dumbbell className="w-8 h-8" />
                </div>
                <h3>Atividade Física</h3>
                <p>Programa de Exercícios</p>
              </div>

              <div 
                className="solucao-card"
                onClick={() => handleSelectSolucao('HABITOS_DE_VIDA')}
              >
                <div className="solucao-icon">
                  <Leaf className="w-8 h-8" />
                </div>
                <h3>Hábitos de Vida</h3>
                <p>Transformação de Estilo de Vida</p>
              </div>
            </div>
          </div>
        </div>
      );
    }

    // Se for um modal (não ANAMNESE, não DIAGNOSTICO, não SOLUCAO_MENTALIDADE, não SOLUCAO_SUPLEMENTACAO, não SOLUCAO_ALIMENTACAO, não SOLUCAO_ATIVIDADE_FISICA e não SOLUCAO_SELECTION), renderiza só o modal
    if (typeof contentType !== 'string' || (contentType !== 'ANAMNESE' && contentType !== 'DIAGNOSTICO' && contentType !== 'SOLUCAO_MENTALIDADE' && contentType !== 'SOLUCAO_SUPLEMENTACAO' && contentType !== 'SOLUCAO_ALIMENTACAO' && contentType !== 'SOLUCAO_ATIVIDADE_FISICA' && contentType !== 'SOLUCAO_SELECTION')) {
      return (
        <div className="consultas-container consultas-details-container">
          <div className="consultas-header">
            <button 
              className="back-button"
              onClick={handleBackToList}
              style={{ marginRight: '15px', display: 'flex', alignItems: 'center', gap: '5px' }}
            >
              <ArrowLeft className="w-5 h-5" />
              Voltar
            </button>
            <h1 className="consultas-title">Detalhes da Consulta</h1>
          </div>
          
          {typeof contentType !== 'string' ? contentType : null}
        </div>
      );
    }

    // Renderiza a tela de ANAMNESE completa
    return (
      <div className="consultas-container consultas-details-container">
        <div className="consultas-header">
          <button 
            className="back-button"
            onClick={handleBackToList}
            style={{ marginRight: '15px', display: 'flex', alignItems: 'center', gap: '5px' }}
          >
            <ArrowLeft className="w-5 h-5" />
            Voltar
          </button>
          <h1 className="consultas-title">Detalhes da Consulta</h1>
        </div>

        {/* Informações da Consulta - Card no Topo */}
        <div className="consultation-info-card">
          <div className="consultation-info-grid">
            <div className="info-block">
              <div className="info-icon-wrapper">
                <User className="w-5 h-5" />
              </div>
              <div className="info-content">
                <span className="info-label">Paciente</span>
                <span className="info-value">{consultaDetails.patient_name}</span>
              </div>
            </div>

            <div className="info-block">
              <div className="info-icon-wrapper">
                <Calendar className="w-5 h-5" />
              </div>
              <div className="info-content">
                <span className="info-label">Data/Hora Início</span>
                <span className="info-value">
                  {consultaDetails.consulta_inicio 
                    ? `${formatDateOnly(consultaDetails.consulta_inicio)} ${formatTime(consultaDetails.consulta_inicio)}`
                    : formatFullDate(consultaDetails.created_at)}
                </span>
              </div>
            </div>

            <div className="info-block">
              <div className="info-icon-wrapper">
                <Clock className="w-5 h-5" />
              </div>
              <div className="info-content">
                <span className="info-label">Data/Hora Fim</span>
                <span className="info-value">
                  {(() => {
                    console.log('🔍 Renderizando Data/Hora Fim (Anamnese):', {
                      consulta_fim: consultaDetails.consulta_fim,
                      existe: !!consultaDetails.consulta_fim
                    });
                    return consultaDetails.consulta_fim 
                      ? `${formatDateOnly(consultaDetails.consulta_fim)} ${formatTime(consultaDetails.consulta_fim)}`
                      : 'N/A';
                  })()}
                </span>
              </div>
            </div>

            <div className="info-block">
              <div className="info-icon-wrapper">
                {consultaDetails.consultation_type === 'PRESENCIAL' ? (
                  <User className="w-5 h-5" />
                ) : (
                  <Video className="w-5 h-5" />
                )}
              </div>
              <div className="info-content">
                <span className="info-label">Tipo</span>
                <span className="info-value">{mapConsultationType(consultaDetails.consultation_type)}</span>
              </div>
            </div>

            <div className="info-block">
              <div className="info-icon-wrapper">
                <Clock className="w-5 h-5" />
              </div>
              <div className="info-content">
                <span className="info-label">Duração</span>
                <span className="info-value">{formatDuration(consultaDetails.duration)}</span>
              </div>
            </div>

            <div className="info-block">
              <div className="info-icon-wrapper status-icon">
                <AlertCircle className="w-5 h-5" />
              </div>
              <div className="info-content">
                <span className="info-label">Status</span>
                <StatusBadge 
                  status={mapBackendStatus(consultaDetails.status)}
                  size="md"
                  showIcon={true}
                />
              </div>
            </div>
          </div>

        </div>

        <div className="details-two-column-layout">
          {/* Coluna Esquerda - Chat com IA */}
          <div className="chat-column">
            <div className="chat-container">
              <div className="chat-header">
                <h3>Chat com IA - Assistente de Anamnese</h3>
                {selectedField && (
                  <p className="chat-field-indicator">
                    <Sparkles className="w-4 h-4 inline mr-1" />
                    Editando: <strong>{selectedField.label}</strong>
                  </p>
                )}
              </div>
              
              <div className="chat-messages">
                {!selectedField ? (
                  <div className="chat-empty-state">
                    <Sparkles className="w-12 h-12 text-gray-300 mx-auto mb-3" />
                    <p className="text-gray-500 text-center">
                      Selecione um campo da anamnese clicando no ícone <Sparkles className="w-4 h-4 inline" /> para começar a editar com IA
                    </p>
                  </div>
                ) : chatMessages.length === 0 ? (
                  <div className="chat-empty-state">
                    <p className="text-gray-500 text-center">
                      Digite uma mensagem para começar a conversa sobre <strong>{selectedField.label}</strong>
                    </p>
                  </div>
                ) : (
                  <>
                    {chatMessages.map((message, index) => (
                      <div 
                        key={index} 
                        className={message.role === 'user' ? 'message user-message' : 'message ai-message'}
                      >
                        <div className={message.role === 'user' ? 'message-avatar user-avatar' : 'message-avatar ai-avatar'}>
                          {message.role === 'user' ? <User className="w-5 h-5" /> : <Sparkles className="w-5 h-5" />}
                        </div>
                        <div className="message-content">
                          <p>{message.content}</p>
                        </div>
                      </div>
                    ))}
                    
                    {isTyping && (
                      <div className="message ai-message">
                        <div className="message-avatar ai-avatar">
                          <Sparkles className="w-5 h-5" />
                        </div>
                        <div className="message-content">
                          <div className="typing-indicator">
                            <span></span>
                            <span></span>
                            <span></span>
                          </div>
                        </div>
                      </div>
                    )}
                  </>
                )}
              </div>

              <div className="chat-input-area">
                <input 
                  type="text" 
                  placeholder={selectedField ? "Digite sua mensagem..." : "Selecione um campo para começar"} 
                  className="chat-input"
                  value={chatInput}
                  onChange={(e) => setChatInput(e.target.value)}
                  onKeyPress={(e) => {
                    if (e.key === 'Enter' && !e.shiftKey) {
                      e.preventDefault();
                      handleSendAIMessage();
                    }
                  }}
                  disabled={!selectedField || isTyping}
                />
                <button 
                  className="chat-send-button" 
                  onClick={handleSendAIMessage}
                  disabled={!selectedField || !chatInput.trim() || isTyping}
                >
                  <FileText className="w-5 h-5" />
                </button>
              </div>
            </div>
          </div>

          {/* Coluna Direita - Anamnese */}
          <div className="anamnese-column">
            <div className="anamnese-container">
              <div className="anamnese-header" style={{ display: 'flex', justifyContent: 'space-between', alignItems: 'center' }}>
                <h2>Anamnese Integrativa - Identificação e Avaliação Inicial</h2>
                <button
                  type="button"
                  onClick={(e) => {
                    e.preventDefault();
                    e.stopPropagation();
                    requestAdvanceConfirmation(
                      handleSaveAndContinue,
                      'Você está prestes a avançar para a etapa de Diagnóstico. Esta ação iniciará o processamento do diagnóstico integrativo. Deseja continuar?'
                    );
                  }}
                  disabled={isSaving}
                  style={{
                    display: 'flex',
                    alignItems: 'center',
                    gap: '8px',
                    padding: '10px 20px',
                    background: isSaving ? '#9ca3af' : '#10b981',
                    color: 'white',
                    border: 'none',
                    borderRadius: '8px',
                    fontSize: '14px',
                    fontWeight: '600',
                    cursor: isSaving ? 'not-allowed' : 'pointer',
                    transition: 'all 0.2s ease',
                  }}
                  onMouseEnter={(e) => {
                    if (!isSaving) {
                      e.currentTarget.style.background = '#059669';
                    }
                  }}
                  onMouseLeave={(e) => {
                    if (!isSaving) {
                      e.currentTarget.style.background = '#10b981';
                    }
                  }}
                >
                  {isSaving ? (
                    <>
                      <div className="loading-spinner-small"></div>
                      Salvando...
                    </>
                  ) : (
                    <>
                      <ArrowRight className="w-4 h-4" />
                      Avançar
                    </>
                  )}
                </button>
              </div>

              <div className="anamnese-content">
                <AnamneseSection 
                  consultaId={consultaId}
                  selectedField={selectedField}
                  chatMessages={chatMessages}
                  isTyping={isTyping}
                  chatInput={chatInput}
                  onFieldSelect={handleFieldSelect}
                  onSendMessage={handleSendAIMessage}
                  onChatInputChange={setChatInput}
                  consultaStatus={consultaDetails?.status}
                  consultaEtapa={consultaDetails?.etapa}
                  renderViewSolutionsButton={renderViewSolutionsButton}
                />
              </div>
            </div>
          </div>
        </div>
        {showAdvanceModal && (
          <div className="modal-overlay" onClick={cancelAdvance}>
            <div className="modal-content" onClick={(e) => e.stopPropagation()} style={{ maxWidth: '500px' }}>
              <div className="modal-header">
                <div className="modal-icon" style={{ background: '#10b981', color: 'white' }}>
                  <ArrowRight className="w-6 h-6" />
                </div>
                <h3 className="modal-title">Avançar para Próxima Etapa</h3>
              </div>
              
              <div className="modal-body">
                <p className="modal-text" style={{ marginBottom: '15px' }}>
                  {advanceMessage}
                </p>
              </div>
              
              <div className="modal-footer">
                <button 
                  className="modal-button cancel-button"
                  onClick={cancelAdvance}
                  disabled={isSaving}
                >
                  Cancelar
                </button>
                <button 
                  className="modal-button"
                  onClick={confirmAdvance}
                  disabled={isSaving}
                  style={{
                    background: '#10b981',
                    color: 'white',
                    display: 'flex',
                    alignItems: 'center',
                    gap: '8px'
                  }}
                >
                  {isSaving ? (
                    <>
                      <div className="loading-spinner-small"></div>
                      Processando...
                    </>
                  ) : (
                    <>
                      <ArrowRight className="w-4 h-4" />
                      Avançar
                    </>
                  )}
                </button>
              </div>
            </div>
          </div>
        )}
      </div>
    );
  }

  // Renderizar lista de consultas
  return (
    <div className="consultas-container">
      <div className="consultas-header">
        <div className="consultas-header-content">
          <div>
            <h1 className="consultas-title">Lista de Consultas</h1>
            <div className="consultas-stats">
              <span>{totalConsultations} consultas encontradas</span>
            </div>
          </div>
          <button 
            className="btn-new-consultation"
            onClick={() => router.push('/consulta/nova')}
          >
            <Plus className="btn-icon" />
            Nova Consulta
          </button>
        </div>
      </div>

      {/* Filtros de Busca */}
      <div className="filters-section" style={{
        marginBottom: '24px',
        display: 'flex',
        gap: '16px',
        alignItems: 'center'
      }}>
        <div className="search-container" style={{
          position: 'relative',
          flex: 1,
          maxWidth: '400px'
        }}>
          <Search className="search-icon" size={20} style={{
            position: 'absolute',
            left: '12px',
            top: '50%',
            transform: 'translateY(-50%)',
            color: '#9ca3af',
            pointerEvents: 'none',
            zIndex: 1
          }} />
          <input
            type="text"
            placeholder="Buscar consultas..."
            value={searchTerm}
            onChange={(e) => {
              setSearchTerm(e.target.value);
            }}
            className="search-input"
            style={{
              width: '100%',
              padding: '12px 16px 12px 44px',
              border: '1px solid #e5e7eb',
              borderRadius: '8px',
              fontSize: '14px',
              backgroundColor: '#ffffff',
              color: '#111827',
              transition: 'all 0.2s ease'
            }}
            onFocus={(e) => {
              e.target.style.borderColor = '#d4a574';
              e.target.style.boxShadow = '0 0 0 3px rgba(212, 165, 116, 0.1)';
            }}
            onBlur={(e) => {
              e.target.style.borderColor = '#e5e7eb';
              e.target.style.boxShadow = 'none';
            }}
          />
        </div>
        
        <select
          value={statusFilter}
          onChange={(e) => {
            setStatusFilter(e.target.value);
          }}
          className="status-filter"
          style={{
            padding: '12px 16px',
            border: '1px solid #e5e7eb',
            borderRadius: '8px',
            fontSize: '14px',
            backgroundColor: '#ffffff',
            color: '#111827',
            cursor: 'pointer',
            minWidth: '180px',
            transition: 'all 0.2s ease'
          }}
          onFocus={(e) => {
            e.target.style.borderColor = '#d4a574';
            e.target.style.boxShadow = '0 0 0 3px rgba(212, 165, 116, 0.1)';
          }}
          onBlur={(e) => {
            e.target.style.borderColor = '#e5e7eb';
            e.target.style.boxShadow = 'none';
          }}
        >
          <option value="all">Todos os status</option>
          <option value="CREATED">Criada</option>
          <option value="RECORDING">Gravando</option>
          <option value="PROCESSING">Processando</option>
          <option value="VALIDATION">Validação</option>
          <option value="COMPLETED">Concluída</option>
          <option value="ERROR">Erro</option>
          <option value="CANCELLED">Cancelada</option>
        </select>
      </div>

      <div className="consultas-table-container">
        <div className="consultas-table">
          {/* Header da tabela */}
          <div className="table-header">
            <div className="header-cell patient-header">Paciente</div>
            <div className="header-cell date-header">Data Consulta</div>
            <div className="header-cell type-header">Tipo de Consulta</div>
            <div className="header-cell status-header">Status</div>
            <div className="header-cell actions-header">Ações</div>
          </div>

          {/* Linhas da tabela */}
          <div className="table-body">
            {consultations.length === 0 ? (
              <div className="empty-state">
                <Calendar className="empty-icon" />
                <h3>Nenhuma consulta encontrada</h3>
                <p>Você ainda não possui consultas cadastradas.</p>
              </div>
            ) : (
              consultations.map((consultation) => (
                <div 
                  key={consultation.id} 
                  className="table-row"
                  onClick={() => handleConsultationClick(consultation)}
                  style={{ cursor: 'pointer' }}
                >
                  <div 
                    className="table-cell patient-cell"
                    style={{
                      textAlign: 'left',
                      display: 'flex',
                      alignItems: 'flex-start',
                      justifyContent: 'flex-start'
                    }}
                  >
                    <div 
                      className="patient-info"
                      style={{
                        display: 'flex',
                        flexDirection: 'row',
                        alignItems: 'center',
                        justifyContent: 'flex-start',
                        textAlign: 'left',
                        gap: '12px'
                      }}
                    >
                      {generateAvatar(consultation.patient_name, consultation.patients?.profile_pic)}
                      <div 
                        className="patient-details"
                        style={{
                          display: 'flex',
                          flexDirection: 'column',
                          alignItems: 'flex-start',
                          justifyContent: 'flex-start',
                          textAlign: 'left'
                        }}
                      >
                        <div 
                          className="patient-name"
                          style={{
                            textAlign: 'left',
                            alignSelf: 'flex-start',
                            width: '100%'
                          }}
                        >
                          {consultation.patient_name}
                        </div>
                        <div 
                          className="patient-condition"
                          style={{
                            textAlign: 'left',
                            alignSelf: 'flex-start',
                            width: '100%'
                          }}
                        >
                          {(() => {
                            const typeText = consultation.consultation_type === 'TELEMEDICINA' ? 'Consulta online' : 'Consulta presencial';
                            const context = consultation.patient_context || '';
                            
                            // Limpar contexto removendo informações duplicadas
                            let cleanContext = context;
                            if (cleanContext.toLowerCase().includes('consulta online')) {
                              cleanContext = cleanContext.replace(/consulta online\s*[-–]\s*/gi, '').trim();
                            }
                            if (cleanContext.toLowerCase().includes('consulta presencial')) {
                              cleanContext = cleanContext.replace(/consulta presencial\s*[-–]\s*/gi, '').trim();
                            }
                            
                            // Se ainda há contexto após limpeza, mostrar tipo + contexto
                            if (cleanContext && cleanContext !== consultation.patient_name) {
                              return `${typeText} - ${cleanContext}`;
                            }
                            
                            // Caso contrário, mostrar apenas o tipo
                            return typeText;
                          })()}
                        </div>
                      </div>
                    </div>
                  </div>
                  
                  <div className="table-cell date-cell">
                    {formatDate(consultation.created_at)}
                  </div>
                  
                  <div className="table-cell type-cell">
                    <div className="consultation-type">
                      {getTypeIcon(consultation.consultation_type)}
                      <span>{mapConsultationType(consultation.consultation_type)}</span>
                    </div>
                  </div>
                  
                  <div className="table-cell status-cell">
                    <StatusBadge 
                      status={mapBackendStatus(consultation.status)}
                      size="md"
                      showIcon={true}
                      variant={consultation.status === 'RECORDING' || consultation.status === 'PROCESSING' || consultation.status === 'VALIDATION' ? 'outlined' : 'default'}
                    />
                  </div>
                  
                  <div className="table-cell actions-cell">
                    <div className="action-buttons">
                      {/* Botão Entrar na Consulta (apenas para agendamentos) */}
                      {consultation.status === 'AGENDAMENTO' && (
                        <button
                          className="action-button enter-action"
                          onClick={(e) => handleEnterConsultation(e, consultation)}
                          title="Entrar na Consulta"
                        >
                          <LogIn className="w-4 h-4" />
                        </button>
                      )}
                      <button
                        className="action-button edit-action"
                        onClick={(e) => handleEditConsultation(e, consultation)}
                        title="Editar consulta"
                      >
                        <Pencil className="w-4 h-4" />
                      </button>
                      <button
                        className="action-button delete-action"
                        onClick={(e) => handleDeleteConsultation(e, consultation)}
                        title="Excluir consulta"
                      >
                        <Trash2 className="w-4 h-4" />
                      </button>
                    </div>
                  </div>
                  
                </div>
              ))
            )}
          </div>
        </div>
      </div>

      {/* Paginação */}
      {totalPages > 1 && (
        <div className="pagination-container">
          <button 
            className="pagination-arrow"
            onClick={() => setCurrentPage(prev => Math.max(1, prev - 1))}
            disabled={currentPage === 1}
          >
            ‹
          </button>
          
          {/* Primeira página */}
          {currentPage > 3 && (
            <>
              <button 
                className="pagination-number"
                onClick={() => setCurrentPage(1)}
              >
                1
              </button>
              {currentPage > 4 && <span className="pagination-dots">...</span>}
            </>
          )}
          
          {/* Páginas ao redor da atual */}
          {Array.from({ length: Math.min(3, totalPages) }, (_, i) => {
            const pageNum = Math.max(1, Math.min(totalPages - 2, currentPage - 1)) + i;
            if (pageNum > totalPages) return null;
            
            return (
              <button 
                key={pageNum}
                className={`pagination-number ${pageNum === currentPage ? 'active' : ''}`}
                onClick={() => setCurrentPage(pageNum)}
              >
                {pageNum}
              </button>
            );
          })}
          
          {/* Última página */}
          {currentPage < totalPages - 2 && (
            <>
              {currentPage < totalPages - 3 && <span className="pagination-dots">...</span>}
              <button 
                className="pagination-number"
                onClick={() => setCurrentPage(totalPages)}
              >
                {totalPages}
              </button>
            </>
          )}
          
          <button 
            className="pagination-arrow"
            onClick={() => setCurrentPage(prev => Math.min(totalPages, prev + 1))}
            disabled={currentPage === totalPages}
          >
            ›
          </button>
        </div>
      )}

      {/* Modal de Confirmação de Exclusão */}
      {showDeleteModal && consultationToDelete && (
        <div className="modal-overlay" onClick={cancelDeleteConsultation}>
          <div className="modal-content delete-modal" onClick={(e) => e.stopPropagation()}>
            <div className="modal-header">
              <div className="modal-icon delete-icon">
                <Trash2 className="w-6 h-6" />
              </div>
              <h3 className="modal-title">Excluir Consulta</h3>
            </div>
            
            <div className="modal-body">
              <p className="modal-text">
                Tem certeza que deseja excluir a consulta de <strong>{consultationToDelete.patient_name}</strong>?
              </p>
              <p className="modal-warning">
                Esta ação irá remover a consulta do sistema e do Google Calendar (se sincronizado). Esta ação não pode ser desfeita.
              </p>
            </div>
            
            <div className="modal-footer">
              <button 
                className="modal-button cancel-button"
                onClick={cancelDeleteConsultation}
                disabled={isDeleting}
              >
                Cancelar
              </button>
              <button 
                className="modal-button delete-button"
                onClick={confirmDeleteConsultation}
                disabled={isDeleting}
              >
                {isDeleting ? (
                  <>
                    <div className="loading-spinner-small"></div>
                    Excluindo...
                  </>
                ) : (
                  <>
                    <Trash2 className="w-4 h-4" />
                    Excluir Consulta
                  </>
                )}
              </button>
            </div>
          </div>
        </div>
      )}

<<<<<<< HEAD
      {/* Modal de Edição de Agendamento */}
      {showEditAgendamentoModal && editingAgendamento && (
        <div className="modal-overlay" onClick={handleCloseEditAgendamentoModal}>
          <div className="modal-content edit-agendamento-modal" onClick={(e) => e.stopPropagation()}>
            <div className="modal-header">
              <h3 className="modal-title">Editar Agendamento</h3>
              <button className="modal-close-btn" onClick={handleCloseEditAgendamentoModal}>
                <X className="w-5 h-5" />
              </button>
            </div>
            
            <div className="modal-body">
              {/* Paciente (readonly) */}
              <div className="form-group">
                <label className="form-label">Paciente</label>
                <div className="form-readonly-value">
                  <User className="w-4 h-4" />
                  {editingAgendamento.patient_name}
                </div>
              </div>

              {/* Data */}
              <div className="form-group">
                <label className="form-label" htmlFor="edit-agendamento-date">Data da Consulta</label>
                <input
                  type="date"
                  id="edit-agendamento-date"
                  className="form-input"
                  value={editAgendamentoForm.date}
                  onChange={(e) => setEditAgendamentoForm(prev => ({ ...prev, date: e.target.value }))}
                />
              </div>

              {/* Horário */}
              <div className="form-group">
                <label className="form-label" htmlFor="edit-agendamento-time">Horário</label>
                <input
                  type="time"
                  id="edit-agendamento-time"
                  className="form-input"
                  value={editAgendamentoForm.time}
                  onChange={(e) => setEditAgendamentoForm(prev => ({ ...prev, time: e.target.value }))}
                />
              </div>

              {/* Tipo de Atendimento */}
              <div className="form-group">
                <label className="form-label">Tipo de Atendimento</label>
                <div className="form-radio-group">
                  <label className={`form-radio-option ${editAgendamentoForm.type === 'TELEMEDICINA' ? 'selected' : ''}`}>
                    <input
                      type="radio"
                      name="agendamento-type"
                      value="TELEMEDICINA"
                      checked={editAgendamentoForm.type === 'TELEMEDICINA'}
                      onChange={(e) => setEditAgendamentoForm(prev => ({ ...prev, type: e.target.value as 'TELEMEDICINA' | 'PRESENCIAL' }))}
                    />
                    <Video className="w-4 h-4" />
                    Telemedicina
                  </label>
                  <label className={`form-radio-option ${editAgendamentoForm.type === 'PRESENCIAL' ? 'selected' : ''}`}>
                    <input
                      type="radio"
                      name="agendamento-type"
                      value="PRESENCIAL"
                      checked={editAgendamentoForm.type === 'PRESENCIAL'}
                      onChange={(e) => setEditAgendamentoForm(prev => ({ ...prev, type: e.target.value as 'TELEMEDICINA' | 'PRESENCIAL' }))}
                    />
                    <User className="w-4 h-4" />
                    Presencial
                  </label>
                </div>
              </div>
            </div>

            <div className="modal-footer modal-footer-between">
              <button 
                className="modal-button delete-button"
                onClick={() => {
                  handleCloseEditAgendamentoModal();
                  setConsultationToDelete(editingAgendamento);
                  setShowDeleteModal(true);
                }}
                disabled={isSavingAgendamento}
              >
                <Trash2 className="w-4 h-4" />
                Excluir
              </button>
              <div className="modal-footer-right">
                <button 
                  className="modal-button cancel-button"
                  onClick={handleCloseEditAgendamentoModal}
                  disabled={isSavingAgendamento}
                >
                  Cancelar
                </button>
                <button 
                  className="modal-button save-button"
                  onClick={handleSaveAgendamentoEdit}
                  disabled={isSavingAgendamento || !editAgendamentoForm.date || !editAgendamentoForm.time}
                >
                  {isSavingAgendamento ? (
                    <>
                      <div className="loading-spinner-small"></div>
                      Salvando...
                    </>
                  ) : (
                    <>
                      <Save className="w-4 h-4" />
                      Salvar
                    </>
                  )}
                </button>
              </div>
=======
      {showAdvanceModal && (
        <div className="modal-overlay" onClick={cancelAdvance}>
          <div className="modal-content" onClick={(e) => e.stopPropagation()} style={{ maxWidth: '500px' }}>
            <div className="modal-header">
              <div className="modal-icon" style={{ background: '#10b981', color: 'white' }}>
                <ArrowRight className="w-6 h-6" />
              </div>
              <h3 className="modal-title">Avançar para Próxima Etapa</h3>
            </div>
            
            <div className="modal-body">
              <p className="modal-text" style={{ marginBottom: '15px' }}>
                {advanceMessage}
              </p>
            </div>
            
            <div className="modal-footer">
              <button 
                className="modal-button cancel-button"
                onClick={cancelAdvance}
                disabled={isSaving}
              >
                Cancelar
              </button>
              <button 
                className="modal-button"
                onClick={confirmAdvance}
                disabled={isSaving}
                style={{
                  background: '#10b981',
                  color: 'white',
                  display: 'flex',
                  alignItems: 'center',
                  gap: '8px'
                }}
              >
                {isSaving ? (
                  <>
                    <div className="loading-spinner-small"></div>
                    Processando...
                  </>
                ) : (
                  <>
                    <ArrowRight className="w-4 h-4" />
                    Avançar
                  </>
                )}
              </button>
>>>>>>> e909060e
            </div>
          </div>
        </div>
      )}

    </div>
  );
}

// Loading component para o Suspense
function ConsultasPageLoading() {
  return (
    <div className="consultas-container">
      <div className="consultas-header">
        <h1 className="consultas-title">Lista de Consultas</h1>
      </div>
      <div className="loading-container">
        <div className="loading-spinner"></div>
        <p>Carregando...</p>
      </div>
    </div>
  );
}

// Wrapper com Suspense
export default function ConsultasPage() {
  return (
    <Suspense fallback={<ConsultasPageLoading />}>
      <ConsultasPageContent />
    </Suspense>
  );
}

<|MERGE_RESOLUTION|>--- conflicted
+++ resolved
@@ -3351,7 +3351,6 @@
   const [consultationToDelete, setConsultationToDelete] = useState<Consultation | null>(null);
   const [isDeleting, setIsDeleting] = useState(false);
 
-<<<<<<< HEAD
   // Estados para modal de edição de agendamento
   const [showEditAgendamentoModal, setShowEditAgendamentoModal] = useState(false);
   const [editingAgendamento, setEditingAgendamento] = useState<Consultation | null>(null);
@@ -3361,12 +3360,11 @@
     type: 'TELEMEDICINA' as 'PRESENCIAL' | 'TELEMEDICINA'
   });
   const [isSavingAgendamento, setIsSavingAgendamento] = useState(false);
-=======
+
   // Estados para modal de confirmação de avanço de etapa
   const [showAdvanceModal, setShowAdvanceModal] = useState(false);
   const [advanceAction, setAdvanceAction] = useState<(() => Promise<void>) | null>(null);
   const [advanceMessage, setAdvanceMessage] = useState<string>('');
->>>>>>> e909060e
 
   // Função para selecionar campo para edição com IA
   const handleFieldSelect = (fieldPath: string, label: string) => {
@@ -7425,7 +7423,6 @@
         </div>
       )}
 
-<<<<<<< HEAD
       {/* Modal de Edição de Agendamento */}
       {showEditAgendamentoModal && editingAgendamento && (
         <div className="modal-overlay" onClick={handleCloseEditAgendamentoModal}>
@@ -7540,7 +7537,12 @@
                   )}
                 </button>
               </div>
-=======
+            </div>
+          </div>
+        </div>
+      )}
+
+      {/* Modal de Confirmação de Avanço de Etapa */}
       {showAdvanceModal && (
         <div className="modal-overlay" onClick={cancelAdvance}>
           <div className="modal-content" onClick={(e) => e.stopPropagation()} style={{ maxWidth: '500px' }}>
@@ -7589,7 +7591,6 @@
                   </>
                 )}
               </button>
->>>>>>> e909060e
             </div>
           </div>
         </div>
